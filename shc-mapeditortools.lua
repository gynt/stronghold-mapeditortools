
--[[
  @TheRedDaemon:
  Some bigger restructuring might be necessary (one day). Among that:
    - from table.insert to direct index
    - even more visual space between function complexes
    - restructure function complexes
    - remove control functions where not needed anymore
    - a table of contents at the start, so that one could better CTRL+F to the intended place
]]--

-- //////////////////////////
-- // help text and status //
-- //////////////////////////


--[[
  Help text displayed by the console.
  
  Help text is created during start-up and can not be changed without restart?

  @TheRedDaemon
]]--
HELP = [[

This console is used to configure additional map editor features.
(feature, parameter and value are dummy names)

    feature()                           displays feature help text
    feature("parameter")                displays parameter help text
    feature("parameter", value)         assign a new value to a feature parameter

To get the current configurations you can use:

    status                              get all parameters of the active features
    return feature.parameter            get the value of one parameter

The following features are implemented and currently applied in the order they are mentioned:

<<<<<<< HEAD
    ## Shape Brush ##
    Uses the coordinates of two clicks (the first one does nothing) to create a shape.
    WARNING: The first coordinate is only invalidated after use or after disabling the shape brush.
             
    SHAPE.active -> deactivate/activate
        boolean             false or true
             
    SHAPE.shape -> the shape to apply
        "line"              a simple line between two points
        "rect"              rectangle seen from the front; clicks define edges
        "rect45"            rectangle along the diagonals; clicks define edges
        "circle"            a circle; first click sets middle, second border
        
    SHAPE.removeRememberedCoords -> if "true", than the first click is not drawn
        boolean             false or true
        
    SHAPE.connectShapes -> decides how shapes are drawn if multiple coordinates reach this phase
        true                coordinates are reused; for example, lines are connected
        false               coordinates are only used once
    
    ## Spray Brush ##
    "Sprays" the current coordinates by displacing them by a random amount.
    
    SPRAY.active -> deactivate/activate
        boolean             false or true
        
    SPRAY.sprayExp -> higher values lead to more positions close to the actual brush position
        Integer             whole numbers, should be bigger than 1
    
    SPRAY.sprayMax -> max deviation from the actual brush position for both axes
        Integer             whole numbers
        
    SPRAY.sprayMin -> min deviation from the actual brush position for both axes
        Integer             whole numbers
    
    SPRAY.sprayInt -> intensity; if random number bigger, skips the draw call
        Float               value between 0 to 1, inclusive
        
    SPRAY.keepOriginalCoord -> also use the original coordinate
        boolean             false or true
        
    SPRAY.sprayIntMode -> where Intensity is used; only used if "SPRAY.keepOriginalCoord = true"
        "deviated"          effects the deviated coords; original are always applied
        "original"          effects the original coords; deviated are always applied
        "both"              effects both coords independent from each other
        "together"          either both or none are applied
        "separator"         intensity applies to deviated; uses original if deviated is not used
    
    SPRAY.coordOrder -> order of coordinates after spraying; only used if "SPRAY.keepOriginalCoord = true"
        "original"          all original first
        "deviated"          all deviated first
        "coordOriginal"     if both are applied, first original, then deviated    
        "coordDeviated"     if both are applied, first deviated, then original
=======
    shape, spray, shape2, mirror, mirror2
>>>>>>> ddc9797d

Use for example "mirror()" to get an explanation and a parameter list.

WARNING: Currently max 200 actions are supported. Big shapes, especially when mirrored, reach
         this limit very fast. So do not be surprised if only one half of a shape appears.
]]


--[[
  Creates status text.
  
  The text will contain the value "active". However, non-active features are filtered.
  
  Note: The "func" value is received, but is not placed into the string.

  @TheRedDaemon
]]--
function getStatus()
  local statusTable = {}
  statusTable[1] = "\nSTATUS (in execution order):\n" -- first new line
  
  local count = 2
  local featureCounter = 1
  for _, feature in ipairs(ACTIVE_TRANSFORMATIONS) do
    local featureStatus = feature:getPublicStatus()

    -- only active
    if featureStatus.active ~= nil and featureStatus.active == true then
      statusTable[count] = "\n" .. tostring(featureCounter) .. ". " .. tostring(featureStatus.__name) .. "\n"
      count = count + 1
      featureCounter = featureCounter + 1
      
      for field, value in pairs(featureStatus) do
        if not (field == "__name" or field == "func") then
          local toPad = 30 - string.len(field)
          local featStr = tostring(field) .. string.rep(" ", toPad) .. ":    " .. tostring(value)
          statusTable[count] = "\t" .. featStr .. "\n"
          count = count + 1
        end
      end
    end
  end
  
  if count < 3 then
    statusTable[count] = "No feature active at the moment.\n"
  end

  return table.concat(statusTable)
end


-- //////////////////////
-- // helper functions //
-- //////////////////////


--[[
  Returns "true" should the table be empty.

  source: https://stackoverflow.com/a/1252776
  
  @TheRedDaemon
]]--
function isTableEmpty(t)
  local next = next
  return next(t) == nil
end


--[[
  Gets the number of entries in a table.
  
  Apparently there is #, but this only works on array-style tables.
  O(N) is the most efficient this can get without meta structures (a "count" variable for example)
  source: https://stackoverflow.com/a/2705804
  
  @TheRedDaemon
]]--
function getTableLength(t)
  local count = 0
  for _ in pairs(t) do count = count + 1 end
  return count
end


--[[
  A simple rounding to full numbers function.
  
  Note: 0.5 -> 1, but -0.5 -> 0
  source: https://scriptinghelpers.org/questions/4850/how-do-i-round-numbers-in-lua-answered
  
  @TheRedDaemon
]]--
function round(x)
  return x + 0.5 - (x + 0.5) % 1
end


--[[
  Find coord duplicates in "coordTable".
  
  If "display" true -> prints duplicates
  
  @TheRedDaemon
]]--
function countCoordDuplicates(coordTable, display)
  if display ~= false and display ~= true then
    display = false -- default
  end
  
  local numberOfDuplicates = 0
  for indexOne, coordOne in ipairs(coordTable) do
    for indexTwo, coordTwo in ipairs(coordTable) do
      -- also ignore the same and previous entries to prevent duplicates of duplicates
      if indexOne < indexTwo and coordOne[1] == coordTwo[1] and coordOne[2] == coordTwo[2] then
        numberOfDuplicates = numberOfDuplicates + 1
      
        if display then
          print("Duplicate found: " ..coordOne[1] ..":" ..coordOne[2])
        end
      end
    end
  end
  return numberOfDuplicates
end



-- ////////////////////////////////////////
-- // brush and mirror support functions //
-- ////////////////////////////////////////


-- // spray brush //


--[[
  Generates a random deviation for the spray brush.
  
  "centeringExp" is the exponent used on a random value between 0 and 1. Higher values increase
  the chance that the deviation is small and the resulting coord more centered. Should be 1 or bigger.
  Max deviation for both axes is set by "size".
  
  @TheRedDaemon
]]--
function randomSprayDeviation(centeringExp, sizeMin, sizeMax)
  local range = sizeMax - sizeMin
  local rand = round((math.random()^centeringExp) * range) + sizeMin
  rand = math.random() < 0.5 and -rand or rand -- plus or minus
  return rand
end


-- // shape brush //


--[[
  Fills coordTable with {x,y} int coordinates using Bresenham's line algorithm.
  
  According to source, this version does not guarantee a coordinate order. Could be x0, y0 to x1, y1 or vise versa.
  source: https://en.wikipedia.org/wiki/Bresenham%27s_line_algorithm

  @TheRedDaemon
]]--
function fillWithLineCoords(x0, y0, x1, y1, coordTable)      
  local dx = math.abs(x1 - x0)
  local sx = x0 < x1 and 1 or -1
  local dy = -math.abs(y1 - y0)
  local sy = y0 < y1 and 1 or -1
  local err = dx + dy  -- error value e_xy
  while true do  -- loop
    table.insert(coordTable, {x0, y0})
    if x0 == x1 and y0 == y1 then break end
    local e2 = 2 * err
    if e2 >= dy then -- e_xy+e_x > 0
        err = err + dy
        x0 = x0 + sx
    end
    if e2 <= dx then -- e_xy+e_y < 0
        err = err + dx
        y0 = y0 + sy
    end
  end
end


--[[
  Create coords in such a way that the player sees a rectangle.
  
  Used own function, maybe change to four "fillWithLineCoords" one day?
  (But this would only save visual space in this file.)

  @TheRedDaemon
]]--
function fillWithRectCoords(x0, y0, x1, y1, coordTable)
  local xDiff = x1 - x0
  local yDiff = y1 - y0
  local stepsSide = (xDiff - yDiff) / 2
  local stepsDown = (xDiff + yDiff) / 2

  -- prevent duplicates (could also use line algorithm instead?)
  if stepsSide == 0 or stepsDown == 0 then
    local isDownLine = stepsSide == 0
    local steps = isDownLine and stepsDown or stepsSide
    for i = 0, steps, 0 < steps and 1 or -1 do
      if isDownLine then
        table.insert(coordTable, {x0 + i, y0 + i})
      else
        table.insert(coordTable, {x0 + i, y0 - i})
      end
    end
    return
  end

  for i = 0, stepsSide, 0 < stepsSide and 1 or -1 do
    table.insert(coordTable, {x0 + i, y0 - i})
    table.insert(coordTable, {x1 - i, y1 + i})
  end

  local ySign = 0 < stepsDown and 1 or -1
  for i = 0 + ySign, stepsDown - ySign + ySign * (stepsDown % 1 ~= 0 and 1 or 0), ySign do
    table.insert(coordTable, {x0 + i, y0 + i})
    table.insert(coordTable, {x1 - i, y1 - i})
  end
end


--[[
  Create coords in such a way that the player sees a rectangle rotated by 45 degree.

  @TheRedDaemon
]]--
function fillWithRect45Coords(x0, y0, x1, y1, coordTable)
  -- prevent duplicates (could also use line algorithm instead?)
  if x0 == x1 or y0 == y1 then
    local xLine = x0 == x1
    local startPos = xLine and y0 or x0
    local endPos = xLine and y1 or x1
    for i = startPos, endPos, startPos < endPos and 1 or -1 do
      if xLine then
        table.insert(coordTable, {x0, i})
      else
        table.insert(coordTable, {i, y0})
      end
    end
    return
  end

  for i = x0, x1, x0 < x1 and 1 or -1 do
    table.insert(coordTable, {i, y0})
    table.insert(coordTable, {i, y1})
  end
  
  local ySign = y0 < y1 and 1 or -1
  for i = y0 + ySign, y1 - ySign, ySign do -- skip edges set by run over x
    table.insert(coordTable, {x0, i})
    table.insert(coordTable, {x1, i})
  end
end


--[[
-- @TheRedDaemon: as long as there is a limit on the input actions, this function does not make much sense


  Create coords in such a way that the player sees a filled rectangle rotated by 45 degree.

  @TheRedDaemon

function fillWithFilledRect45Coords(x0, y0, x1, y1, coordTable)  
  for i = x0, x1, x0 < x1 and 1 or -1 do
    for j = y0, y1, y0 < y1 and 1 or -1 do
      table.insert(coordTable, {i, j})
    end
  end
end
]]--


--[[
  Function used to draw a circle using Mid-Point Circle Drawing Algorithm.
  
  source: https://www.geeksforgeeks.org/mid-point-circle-drawing-algorithm/
  
  Note:
    - originally used Bresenham’s Algorithm (source: https://www.geeksforgeeks.org/bresenhams-circle-drawing-algorithm/)
    - but it produced duplicates I was unable to remove
    
  @TheRedDaemon
]]--
function fillWithCircleCoords(x_centre, y_centre, xr, yr, coordTable)
  local r = round(math.sqrt((x_centre - xr)^2 + (y_centre - yr)^2))
  local x = r
  local y = 0
    
  -- Slightly changed for SHC, since it produced duplicates and wrong output:
  -- Printing the initial points on the axes after translation
  table.insert(coordTable, {r + x_centre, y_centre})
  if r > 0 then --When radius is zero only a single point will be printed
    table.insert(coordTable, {-r + x_centre, y_centre})
    table.insert(coordTable, {x_centre, r + y_centre})
    table.insert(coordTable, {x_centre, -r + y_centre})
  end
    
  -- Initializing the value of P
  local P = 1 - r
  while x > y do 
    y = y + 1
    
    if P <= 0 then -- Mid-point is inside or on the perimeter
      P = P + 2 * y + 1     
    else -- Mid-point is outside the perimeter
      x = x - 1
      P = P + 2 * y - 2 * x + 1
    end
      
    -- All the perimeter points have already been printed
    if x < y then break end
      
    -- Printing the generated point and its reflection in the other octants after translation
    table.insert(coordTable, {x + x_centre, y + y_centre})
    table.insert(coordTable, {-x + x_centre, y + y_centre})
    table.insert(coordTable, {x + x_centre, -y + y_centre})
    table.insert(coordTable, {-x + x_centre, -y + y_centre})
      
    -- If the generated point is on the line x = y then the perimeter points have already been printed
    if x ~= y then
      table.insert(coordTable, {y + x_centre, x + y_centre})
      table.insert(coordTable, {-y + x_centre, x + y_centre})
      table.insert(coordTable, {y + x_centre, -x + y_centre})
      table.insert(coordTable, {-y + x_centre, -x + y_centre})
    end
  end
end


-- // mirror support //


--[[
  Checks if the "mirrorMode" is supported.
  If not, returns "false" and sends message to console.

  @TheRedDaemon
]]--
function isValidMirrorMode(mirrorMode)
  if mirrorMode == "point" or mirrorMode == "horizontal" or mirrorMode == "vertical" or
      mirrorMode == "diagonal_x" or mirrorMode == "diagonal_y" then
    return true
  else
    print("Don't know this mirror mode: " .. mirrorMode)
    return false
  end
end


-- @gynt
function applyMirrorFunction(x, y, size, mirrorMode)
  local newx = x
  local newy = y
  
  --[[
    @TheRedDaemon:
  
    SUGGESTION: "point" is also a rotation
    -> maybe add the ability to apply a point rotation to the action instead
      - so that I could mirror the action in 4 corners, or even 8
      - center is between 199 and 200, so rotation likely requires translation by -199.5 before
      - Note -> do not forget to also use "size" for this rotations in some way; it is ignored by
                other modifications so far...
  ]]--
  if mirrorMode == "point" then
    newx = (399 - x) - (size - 1)
    newy = (399 - y) - (size - 1)
  elseif mirrorMode == "horizontal" then
    newx = (399 - y) - (size - 1)
    newy = (399 - x) - (size - 1)
  elseif mirrorMode == "vertical" then
    newx = y
    newy = x
  elseif mirrorMode == "diagonal_x" then
    newx = x
    newy = 399 - y - (size - 1)
  elseif mirrorMode == "diagonal_y" then
    newx = 399 - x - (size - 1)
    newy = y
  end
  -- @TheRedDaemon: Fails silently to not clutter the console.
  
  return {newx, newy}
end



-- ///////////////////////
-- // control functions //
-- ///////////////////////


--[[
  Uses a previous click and the current click to generate NEW "coordlist" that forms a shape.
  Or will try to create multiple shapes in a NEW "coordlist" if it receives multiple coords.
  
  Returns an empty "coordlist" after it stored the first coordinate for the shape if
  "config.removeRememberedCoords" is set to "true".
  If multiple coords are received, then setting "config.connectShapes" to "true" will use non
  start or end coords twice and will result in connected shapes.
  A single shape should not produce duplicates. Multiple will.
  
  WARNING: Currently maximal 200 coords can be applied. This easily results in incomplete big shapes.
  WARNING: The first coordinate is only invalidated after use, after receiving multiple coords
           or after disabling the shape brush.
  
  @TheRedDaemon
]]--
function applyShape(config, coordlist, size)
  if not config.active or isTableEmpty(coordlist) then
    config.lastCoords = {} -- remove last entry if brush inactive (sadly happens on every call)
    return coordlist
  end
  local newCoordlist = {}
  
  -- trusting on continuous index (should this make issues: get length)
  -- currently no shape that takes three points, so this can be general
  if coordlist[2] == nil and isTableEmpty(config.lastCoords) then
    config.lastCoords = coordlist
    return config.removeRememberedCoords and newCoordlist or coordlist
  end
  
  local shape = config.shape
  local fillFunction = nil
  
  if shape == "line" then
    fillFunction = fillWithLineCoords
  elseif shape == "rect" then
    fillFunction = fillWithRectCoords
  elseif shape == "rect45" then
    fillFunction = fillWithRect45Coords
  elseif shape == "circle" then
    fillFunction = fillWithCircleCoords
  end
  
  if fillFunction == nil then
    print("No valid shape: " ..shape)
    config.lastCoords = {} -- remove due to invalid shape
    return coordlist
  end
  
  if coordlist[2] == nil then
    -- no shape with more than two coords, so:
    fillFunction(config.lastCoords[1][1], config.lastCoords[1][2],
        coordlist[1][1], coordlist[1][2], newCoordlist)
  else
    local connectShapes = config.connectShapes
  
    -- no shape with anything other than two coords, so the loop can be simple
    local lastCoord = nil
    for _, coord in ipairs(coordlist) do
      if lastCoord ~= nil then
        fillFunction(lastCoord[1], lastCoord[2], coord[1], coord[2], newCoordlist)
        lastCoord = connectShapes and coord or nil
      else
        lastCoord = coord
      end
    end
  end
  
  config.lastCoords = {} -- remove points after any kind of shape was applied
  
  -- print("Number of coord duplicates after applying shape: " ..countCoordDuplicates(newCoordlist)) -- debug
  
  return newCoordlist
end


--[[
  Modifies coords in coordlist by adding a random deviation.
  
  If config.sprayInt < 1 or config.keepOriginalCoord, this function will build
  a new coordlist with the remaining coords.
  For a description of the config parameters see default values or HELP text.
  
  Produces coordinate duplicates.

  @TheRedDaemon
]]--
function applySpray(config, coordlist, size)
  if not config.active or isTableEmpty(coordlist) then
    return coordlist
  end
  
  local sprayInt = config.sprayInt
  local sprayExp = config.sprayExp
  
  -- very simple structure, easy to break, but should be ok
  local sprayMin = config.sprayMin
  local sprayMax = config.sprayMax
  
  -- requires more complicated algorithm
  if config.keepOriginalCoord then
    local sprayIntMode = config.sprayIntMode
    local coordOrder = config.coordOrder
    local intOnOrig = sprayIntMode == "original" or sprayIntMode == "both"
    local intOnDev = sprayIntMode ~= "original" -- always needed, except when "original"
    
    if not (coordOrder == "coordOriginal" or coordOrder == "coordDeviated" or
        coordOrder == "original" or coordOrder == "deviated") then
      print("No valid coordOrder for spray: " ..coordOrder)
      return coordlist
    end
    
    if not (intOnOrig or sprayIntMode == "together" or
        sprayIntMode == "deviated" or sprayIntMode == "separator") then
      print("No valid sprayIntMode for spray: " ..sprayIntMode)
      return coordlist
    end
    
    local keepOriginFunc
    if sprayIntMode == "together" then
      keepOriginFunc = function(keepDev)
        return keepDev
      end
    elseif sprayIntMode == "separator" then
      keepOriginFunc = function(keepDev)
        return not keepDev
      end
    else
      keepOriginFunc = function(keepDev)
        return not intOnOrig or math.random() < sprayInt
      end
    end
    
    local originalCoords = {}
    local deviatedCoords = (coordOrder == "coordOriginal" or
        coordOrder == "coordDeviated") and originalCoords or {}
    
    -- switches coords apply order for "coordDeviated"
    local coordAddFunc
    if coordOrder == "coordDeviated" then
      coordAddFunc = function(origCoord, devCoord)
        if devCoord ~= nil then
          table.insert(deviatedCoords, devCoord)
        end
        if origCoord ~= nil then
          table.insert(originalCoords, origCoord)
        end
      end
    else
      coordAddFunc = function(origCoord, devCoord)
        if origCoord ~= nil then
          table.insert(originalCoords, origCoord)
        end
        if devCoord ~= nil then
          table.insert(deviatedCoords, devCoord)
        end
      end
    end
    
    for _, coord in ipairs(coordlist) do
      local keepDev = not intOnDev or math.random() < sprayInt 
      local keepOrigin = keepOriginFunc(keepDev)
    
      local origCoord = keepOrigin and coord or nil
      local devCoord = keepDev and {
            coord[1] + randomSprayDeviation(sprayExp, sprayMin, sprayMax),
            coord[2] + randomSprayDeviation(sprayExp, sprayMin, sprayMax)
          } or nil

      coordAddFunc(origCoord, devCoord)
    end
    
    -- add coords if not already one table
    if coordOrder == "original" then
      for _, coord in ipairs(deviatedCoords) do
        table.insert(originalCoords, coord)
      end
    elseif coordOrder == "deviated" then
      for _, coord in ipairs(originalCoords) do
        table.insert(deviatedCoords, coord)
      end
      
      originalCoords = deviatedCoords
    end
    
    coordlist = originalCoords
  else
    -- "sprayIntMode" or "coordOrder" only has an effect if original is kept
    if sprayInt < 1 then
      local newCoordlist = {}
    
      for _, coord in ipairs(coordlist) do
        -- only add coord if random number smaller then sprayInt
        if math.random() < sprayInt then
          coord[1] = coord[1] + randomSprayDeviation(sprayExp, sprayMin, sprayMax)
          coord[2] = coord[2] + randomSprayDeviation(sprayExp, sprayMin, sprayMax)
          table.insert(newCoordlist, coord)
        end
      end
      
      coordlist = newCoordlist
    else
      for _, coord in ipairs(coordlist) do
        coord[1] = coord[1] + randomSprayDeviation(sprayExp, sprayMin, sprayMax)
        coord[2] = coord[2] + randomSprayDeviation(sprayExp, sprayMin, sprayMax)
      end
    end
  end
  
  -- print("Number of coord duplicates after applying spray: " ..countCoordDuplicates(coordlist)) -- debug
  
  return coordlist
end


--[[
  Mirror all coordinates and return a modified or new "coordlist" with all coordinates.
  
  The coordinate structure after mirroring might have some effects on the results.
  For example, bigger rocks might block each other.
  The order types are shown here, using an example where the shape "line" is used to draw a 3 coord line,
  which is then mirrored two times (first with vertical mirror, then horizontal):
  
   1     |     4                 1     |     4                 1     |     3
    2    |    7                   2    |    5                   5    |    7  
     3   |  10                     3   |   6                     9   |  11   
  _______|_______               _______|_______               _______|_______
         |                             |                             |       
     11  |  12                     9   |  12                     10  |  12   
    8    |    9                   8    |    11                  6    |    8  
   5     |     6                 7     |     10                2     |     4 
   
  original order                ordered by original shape     ordered by original coordinates
  (not supported anymore)       .coordOrder(both): "shape"    .coordOrder(both): "coord"
  
  Produces coordinate duplicates.
  
  @gynt (original), @TheRedDaemon
]]--
function applyMirror(config, coordlist, size)
  local mirrorMode = config.mirrorMode
  if not config.active or isTableEmpty(coordlist) or not isValidMirrorMode(mirrorMode) then
    return coordlist
  end
  local coordOrder = config.coordOrder
  
  if coordOrder == "coord" then
    local newCoordTable = {}
    
    for _, coord in ipairs(coordlist) do
      table.insert(newCoordTable, coord)
      table.insert(newCoordTable, applyMirrorFunction(coord[1], coord[2], size, mirrorMode))
    end
    coordlist = newCoordTable
    
  elseif coordOrder == "shape" then
    -- @TheRedDaemon: # should only have number indexes, so this should be fine.
    for index = 1, #coordlist do
      table.insert(coordlist, applyMirrorFunction(coordlist[index][1], coordlist[index][2], size, mirrorMode))
    end
  else
    print("No valid coordinate order: " ..coordOrder)
  end
  
  -- print("Number of coord duplicates after applying mirrors: " ..countCoordDuplicates(coordlist)) -- debug
  
  return coordlist
end


-- @gynt
function erase(x, y, brush)
  return applyBrush(x, y, brush)
end


-- @gynt
function setTerrainTypeEarth(x, y, brush)
  return applyBrush(x, y, brush)
end


--[[
  change is actually a signed byte, it can be -1 for example to decrease terrain height

  @gynt
]]--
function changeTerrainHeight(x, y, brush, change)
  return transformTerrain(x, y, brush, change)
end


-- @gynt
function levelTerrain(x, y, brush, unknown)
  return transformTerrain(x, y, brush, unknown)
end


-- @gynt
function minHeightTerrain(x, y, brush, unknown)
  return transformTerrain(x, y, brush, unknown)
end


-- @gynt
function createPlateau(x, y, brush, intensity)
  return transformTerrain(x, y, brush, intensity)
end


-- @gynt
function createHill(x, y, intensity)
  return applyBrush(x, y, intensity)
end


-- @gynt
function placeAnimal(x, y, animalType)
  return applyBrush(x, y, animalType)
end


-- @gynt: functions that now do the actual thing required :)


--[[
  General function to create coordinatelist.
  
  WARNING: The only coordinate modification so far that respects "size" is "applyMirror".
  
  @TheRedDaemon 
]]--
function applyCoordModification(x, y, size)
  -- print("Current Coord: " ..x ..":" ..y) -- debug
  
  local coordinatelist = {{x, y}}
  for _, config in ipairs(ACTIVE_TRANSFORMATIONS) do -- ipairs to guarantee order
    coordinatelist = config.func(config, coordinatelist, size)
  end
  
  -- print("Total number of coords: " ..getTableLength(coordinatelist)) -- debug
  
  return coordinatelist
end


-- @gynt
function applyBrush (x, y, brush)
  coordinatelist = applyCoordModification(x, y, 1)  
  
  for k,coordpair in ipairs(coordinatelist) do
    table.insert(coordpair, brush)
  end
  
  return coordinatelist
end


-- @gynt
function transformTerrain(x, y, brush, change)
  coordinatelist = applyCoordModification(x, y, 1)  
  
  for k,coordpair in ipairs(coordinatelist) do
    table.insert(coordpair, brush)
    table.insert(coordpair, change)
  end
  
  return coordinatelist
end


-- @gynt
function setTerrainType(x, y, brush, terrainType, unknown)
  coordinatelist = applyCoordModification(x, y, 1)  
  
  for k,coordpair in ipairs(coordinatelist) do
    table.insert(coordpair, brush)
    table.insert(coordpair, terrainType)
    table.insert(coordpair, unknown)
  end
  
  return coordinatelist
end


--[[
  objectType == 20 means the object is a rock and math.floor(rockType / 4)+1 will indicate the rock size
  
  @gynt
]]--
function placeTreeOrRock(x, y, objectType, rockType)
  
  if objectType == 20 then -- adjust with a translation for the fact that a rock can be larger than 1x1
    coordinatelist = applyCoordModification(x, y, math.floor(rockType/4)+1)  
  else
    coordinatelist = applyCoordModification(x, y, 1)  
  end
  
  for k,coordpair in ipairs(coordinatelist) do
    table.insert(coordpair, objectType)
    table.insert(coordpair, rockType)
  end
  
  return coordinatelist  
end



-- /////////////////////
-- // config and data //
-- /////////////////////


--[[
  Create default modification configurations using simple LUA OOP.
  Source: https://www.lua.org/pil/16.2.html

  Wrapped it in different scope to also test scoping and function assign.
  This can be changed.

  @TheRedDaemon
]]--
ConfigConstructor = {} -- default constructors
do

  
  -- // assert functions //
  
  
  -- @TheRedDaemon
  local function checkType(value, intendedType, failMessage)
    local res = type(value) == intendedType
    if not res and failMessage ~= nil then
      print(failMessage)
    end
    return res
  end

  
  -- @TheRedDaemon
  local function isBoolean(value)
    return checkType(value, "boolean", "The given parameter value was not true or false (Boolean).")
  end
  
  
  -- @TheRedDaemon
  local function isNumber(value)
    return checkType(value, "number", "The given parameter value was no number.")
  end
  
  
  -- @TheRedDaemon
  local function isInteger(value)
    local res = isNumber(value)
    if res and math.floor(value) ~= value then
      print("The given parameter value was no whole number (Integer).")
      res = false
    end
    return res
  end
  
  
  -- @TheRedDaemon
  local function isString(value)
    return checkType(value, "string", "The given parameter value was no string.")
  end
  
  
  --[[
    Checks if a number is in a specific range (inclusive).
    Setting "minRange" or "maxRange" to "nil" will assume no border.
  
    @TheRedDaemon
  ]]--
  local function isInRange(number, minRange, maxRange, rangeMessage)
    if minRange ~= nil and number < minRange then
      print("The given number is too small. Allowed range: ", rangeMessage)
      return false
    end
    
    if maxRange ~= nil and number > maxRange then
      print("The given number is too big. Allowed range: ", rangeMessage)
      return false
    end
    
    return true
  end
  
  
  -- // configuration tables //
  
  
  --[[
    Create default configuration base table.
  
    @TheRedDaemon
  ]]--
  local DefaultBase = {
    active      =   false   ,   -- is the modification active
    
    _FieldUtil_ =   {}      ,   -- includes check functions and help texts by parameter name
    __name = "Base Configuration Object", -- debug info
  }
  
  
  --[[
    Add dummy "func" to "DefaultBase".
    Executed if func in config not set. Returns "coordinatelist" unchanged.
  
    @TheRedDaemon
  ]]--
  function DefaultBase.func(config, coordinatelist, size)
    print("Noticed config without a valid function. No changes to coords.")
    return coordinatelist
  end
  
  
  --[[
    General function to set a field in the configuration.
    Also prints help texts.
    
    Returns true if any field was set. Might not be the field requested through "field".
  
    @TheRedDaemon
  ]]--
  function DefaultBase:setField(field, value)
    if field == nil then
      local featureCon = self._FieldUtil_[self.__name]
      local featureText = featureCon ~= nil and featureCon.help or nil
      if featureText == nil then
        featureText = "No feature description found."
      end
      
      print(featureText)
      return false
    end
    
    local fieldUtil = nil
    local currentClass = self
    repeat
      fieldUtil = currentClass._FieldUtil_[field]
      if fieldUtil == nil then
        currentClass = getmetatable(currentClass) -- check parent for validation or help text
        if currentClass == nil then
          print("No parameter handler for this name found: ", field)
          return false
        end
      end
    until (fieldUtil ~= nil)
    
    if value == nil then
      local fieldText = fieldUtil.help
      if fieldText == nil then
        fieldText = "No parameter description found."
      end
      print(fieldText)
      return false
    end
    
    return fieldUtil.set(self, field, value)
  end
  
  
  --[[
    General function to guard a simple field assignment.
    If this configuration does not have an index named "field", the assignment is prevented.
    
    WARNING: Does not prevent wrong assignments to valid fields.
  
    @gynt, @TheRedDaemon
  ]]--
  function DefaultBase:guardedAssign(field, value)
    if self[field] == nil then
      print("'" .. tostring(field) .. "' is not a valid parameter for this feature.")
    else
      rawset(self, field, value)
    end
  end
  
  
  --[[
    Creates a status using the structure in _FieldUtil_.
    Aliases will be filtered by using rawget(), so that they do not fall through on accident.
    
    Will return a table of key value pairs. Keys are the parameter.
    The configuration description will be in "__name"..
  
    @TheRedDaemon
  ]]--
  function DefaultBase:getPublicStatus()
    local statusTable = {}
    
    statusTable.__name = self._FieldUtil_[self.__name] ~= nil and self.__name or "Unknown"
    
    local currentClass = self
    repeat
      local currentFieldUtil = nil
      repeat
        currentFieldUtil = rawget(currentClass, "_FieldUtil_")
        if currentFieldUtil == nil then
          currentClass = getmetatable(currentClass) -- check parent
        end
        if currentClass == nil then
          return statusTable -- we are done
        end
      until (currentFieldUtil ~= nil)

      for field, _ in pairs(currentFieldUtil) do
      
        -- will notice default fields, filters aliases, does not override (keeps specialized)
        if rawget(currentClass, field) ~= nil and statusTable[field] == nil then
          statusTable[field] = self[field] -- add current value
        end
      end
      
      currentClass = getmetatable(currentClass)
    until (currentClass == nil)
    
    return statusTable
  end
  
  
  --[[
    Constructs new object (or class, there does not seem to be a difference) from the default base values.
    "fields" is a table that can already provide values that extend the object or override functions.
  
    @TheRedDaemon
  ]]--
  function DefaultBase:new(fields)
    fields = fields or {}
    setmetatable(fields, self)
    self.__index = self
    self.__call = DefaultBase.setField -- sets __call always to default handler
    self.__newindex = DefaultBase.guardedAssign -- sets __newindex always to default handler
    return fields
  end


  -- @TheRedDaemon: Create default configuration tables:


  local DefaultShape = DefaultBase:new{
    shape                   =   "line"          ,   -- shapes: "line", "rect", "rect45", "circle"
    removeRememberedCoords  =   true            ,   -- "true": coord added to "lastCoords" is removed from the pipeline
    connectShapes           =   false           ,   -- connectShapes: "true": coordlist index is only moved by 1 before the next shape is drawn
                                                    --                "false": uses coords only once, unused remainders are silently discarded
             
    --[[
      @TheRedDaemon: I am a bit annoyed that this config holds some status.
      
      SUGGESTION:
        Maybe use yet another modification "applyCollector" (or something like this), which collects an amount
        of coords before giving all of it to the next stage, so one would have an extra system for that.
        Options could be the number to collect and whether or not the collected coords should be devoured.
        Issues:
          - Too complicated for now -> Shape would need two options to work.
          - Resetting the collections would require some sort of notification, like a "changed brush" or
            "deselected" tool event.
    ]]--
    lastCoords              =   {}              ,   -- data: last selected points
                            
    func                    =   applyShape      ,
    
    __name = "Shape Feature Configuration", -- debug info
  }
  
  local DefaultMirror = DefaultBase:new{
    mirrorMode  =   "point"         ,   -- mirroring type: "horizontal", "vertical", "diagonal_x", "diagonal_y", "point"
    coordOrder  =   "coord"         ,   -- order of coordinates after mirroring: "shape", "coord"
    
    func        =   applyMirror     ,
    
    __name = "Mirror Feature Configuration", -- debug info
  }
  
  
  local DefaultSpray = DefaultBase:new{
    sprayExp            =   3               ,   -- higher -> more centered, should be bigger than 1
    sprayMax            =   8               ,   -- max spray deviation for both axes
    sprayMin            =   0               ,   -- min spray deviation for both axes
    sprayInt            =   0.25            ,   -- intensity -> 0 to 1, if random number bigger, skips the draw call
    keepOriginalCoord   =   false           ,   -- "true": also applies the original coord alongside the deviated
    sprayIntMode        =   "both"          ,   -- effect of Int on: "deviated", "original", "both", "together", "separator"
    coordOrder          =   "original"      ,   -- which coords are applied first: "original", "deviated", "coordOriginal", "coordDeviated"
    
<<<<<<< HEAD
    func                =   applySpray      ,
=======
    func        =   applySpray      ,
    
    __name = "Spray Feature Configuration", -- debug info
>>>>>>> ddc9797d
  }
  

  --[[
    Create all _FieldUtil_ for the configurations.
    
    @TheRedDaemon
  ]]--
  
  -- @TheRedDaemon: Do the (...).set functions need the field value?
  -- @TheRedDaemon: It might be beneficial to create some helper functions in the future.
  
  
  -- // base
  local baseFieldUtil = DefaultBase._FieldUtil_
  
  baseFieldUtil[DefaultBase.__name] = {}
  baseFieldUtil[DefaultBase.__name].help = [[
    
      ## Base Configuration ##
      This is a raw configuration object.
      If you can read this and you did not intend to experiment with the functions,
      please report this as a bug on github.]]
  
  -- func
  baseFieldUtil.func = {}
  
  function baseFieldUtil.func.set(config, field, value)
    print("The function of this configuration can not be changed with this method.")
  end
  
  baseFieldUtil.func.help = [[
    
      "func"
      The parameter "func" contains the function which will be called with this configuration.
      This is an internal value and should not be changed.]]
      
  -- active
  baseFieldUtil.active = {}
  
  function baseFieldUtil.active.set(config, field, value)
    local res = isBoolean(value)
    if res then
      config.active = value
      if value then
        print("Feature activated.")
      else
        print("Feature deactivated.")
      end
    end
    return res
  end
  
  baseFieldUtil.active.help = [[
    
      "active"
      General activation parameter. Controls whether the feature is active or not.
      This parameter might be set by other parameter changes.
      
          false                 feature is deactivated
          true                  feature is active
          
      Default: ]] .. tostring(DefaultBase.active)
  
  
  -- // spray
  DefaultSpray._FieldUtil_ = {}
  local sprayFieldUtil = DefaultSpray._FieldUtil_
  
  sprayFieldUtil[DefaultSpray.__name] = {}
  sprayFieldUtil[DefaultSpray.__name].help = [[
    
      ## Spray Modification ##
      "Sprays" the received coordinates by displacing them by a random amount.
    
      Parameter                     Possible values
          active                        false, true
          sprayExp / exp                >= 1.0
          spraySize / size              >= 0
          sprayInt / int                0.0 <= value <= 1.0]]
  
  -- sprayExp
  sprayFieldUtil.sprayExp = {}
  
  function sprayFieldUtil.sprayExp.set(config, field, value)
    local res = isNumber(value) and isInRange(value, 1, nil, ">= 1.0")
    if res then
      config.sprayExp = value
      print("Set spray exponent to: ", value)
    end
    return res
  end
  
  sprayFieldUtil.sprayExp.help = [[
    
      "sprayExp", alias: "exp"
      This value is the exponent that is applied to a random number between 0.0 and 1.0.
      Higher values lead to smaller deviations and more positions close
      to the actual brush coordinate.
          
          >= 1.0                numbers equal to / bigger than 1.0

      Default: ]] .. tostring(DefaultSpray.sprayExp)
  
  sprayFieldUtil.exp = sprayFieldUtil.sprayExp -- alias
  
  -- sprayInt
  sprayFieldUtil.sprayInt = {}
  
  function sprayFieldUtil.sprayInt.set(config, field, value)
    local res = isNumber(value) and isInRange(value, 0, 1, "0.0 <= value <= 1.0")
    if res then
      config.sprayInt = value
      print("Set spray intensity to: ", value)
    end
    return res
  end
  
  sprayFieldUtil.sprayInt.help = [[
    
      "sprayInt", alias: "int"
      Basically the intensity of the spray.
      If a random number between 0.0 and 1.0 is bigger than this value, a coordinate is removed.
      This check is made for every coordinate.
                
          0.0 <= value <= 1.0   numbers between 0.0 and 1.0 (inclusive)

      Default: ]] .. tostring(DefaultSpray.sprayInt)
  
  sprayFieldUtil.int = sprayFieldUtil.sprayInt -- alias
  
  -- spraySize
  sprayFieldUtil.spraySize = {}
  
  function sprayFieldUtil.spraySize.set(config, field, value)
    local res = isInteger(value) and isInRange(value, 0, nil, ">= 0")
    if res then
      config.spraySize = value
      print("Set spray size to: ", value)
    end
    return res
  end
  
  sprayFieldUtil.spraySize.help = [[
    
      "spraySize", alias: "size"
      This value sets the maximal deviation from the actual brush position for both axes.

          >= 0                  whole numbers equal to / bigger than 0

      Default: ]] .. tostring(DefaultSpray.spraySize)
  
  sprayFieldUtil.size = sprayFieldUtil.spraySize -- alias
  
  
  -- // mirror
  DefaultMirror._FieldUtil_ = {}
  local mirrorFieldUtil = DefaultMirror._FieldUtil_
  
  mirrorFieldUtil[DefaultMirror.__name] = {}
  mirrorFieldUtil[DefaultMirror.__name].help = [[
    
      ## Mirror Modification ##
      Actions are mirrored around one axis.
      
      Parameter                     Possible values
          active                        false, true
          mirrorMode / mode             "horizontal", "vertical", "diagonal_x", "diagonal_y", "point",
                                            "none", "off"
          coordOrder / order            "shape", "coord"]]
  
  -- mirrorMode
  mirrorFieldUtil.mirrorMode = {}
  
  function mirrorFieldUtil.mirrorMode.set(config, field, value)
    local res = isString(value)
    if res then
      if value == "none" or value == "off" then
        config.active = false
        print("Mirror deactivated.")
      elseif value == "horizontal" or value == "vertical" or
          value == "diagonal_x" or value == "diagonal_y" or
          value == "point" then
        config.mirrorMode = value
        config.active = true
        print("Set mirror active and to mode: ", value)
      else
        res = false
        print("No valid mirror mode: ", value)
      end
    end
    return res
  end
  
  mirrorFieldUtil.mirrorMode.help = [[
    
      "mirrorMode", alias: "mode"
      The type of mirror to apply.
      Setting values other than "none" or "off" will also activate this feature.

          "horizontal"          mirror around the horizontal
          "vertical"            mirror around the vertical
          "diagonal_x"          mirror around the direction of the x-coordinates
          "diagonal_y"          mirror around the direction of the y-coordinates
          "point"               mirror around the center of the map
          "none" / "off"        disables this mirror feature

      Default: ]] .. tostring(DefaultMirror.mirrorMode)
  
  mirrorFieldUtil.mode = mirrorFieldUtil.mirrorMode -- alias
  
  -- coordOrder
  mirrorFieldUtil.coordOrder = {}
  
  function mirrorFieldUtil.coordOrder.set(config, field, value)
    local res = isString(value)
    if res then
      if value == "shape" or value == "coord" then
        config.coordOrder = value
        print("Set coordinate order to: ", value)
      else
        res = false
        print("No valid coordinate order: ", value)
      end
    end
    return res
  end
  
  mirrorFieldUtil.coordOrder.help = [[
    
      "coordOrder", alias: "order"
      Defines the order of coordinates after they are mirrored.

          "shape"               received coordinates are mirrored as a whole and then attached to the list
          "coord"               every single coordinate will be followed by its mirrored version

      Default: ]] .. tostring(DefaultMirror.coordOrder)
  
  mirrorFieldUtil.order = mirrorFieldUtil.coordOrder -- alias
  
  
  -- // shape
  DefaultShape._FieldUtil_ = {}
  local shapeFieldUtil = DefaultShape._FieldUtil_
  
  shapeFieldUtil[DefaultShape.__name] = {}
  shapeFieldUtil[DefaultShape.__name].help = [[
    
      ## Shape Modification ##
      This feature uses the received coordinates to generate a shape of coordinates.
      If it receives only one, it is remembered until it receives a second one to build a shape with.
      Should it receive more than one, it will try to generate as many shapes as it has coordinates for.
      WARNING: The remembered coordinate is only invalidated after use or after disabling this feature.
      
      Parameter                     Possible values
          active                        false, true
          shape                         "line", "rect", "rect45", "circle", "none", "off"
          removeRememberedCoords /      false, true
            remove
          connectShapes / connect       false, true]]
  
  -- shape
  shapeFieldUtil.shape = {}
  
  function shapeFieldUtil.shape.set(config, field, value)
    local res = isString(value)
    if res then
      if value == "none" or value == "off" then
        config.active = false
        print("Shape brush deactivated.")
      elseif value == "line" or value == "rect" or
          value == "rect45" or value == "circle" then
        config.shape = value
        config.active = true
        print("Set shape brush active and to shape: ", value)
      else
        res = false
        print("No valid shape: ", value)
      end
    end
    return res
  end
  
  shapeFieldUtil.shape.help = [[
    
      "shape"
      The type of shape to apply.
      Setting values other than "none" or "off" will also activate this feature.
        
          "line"                a simple line between two points
          "rect"                rectangle seen from the front; coordinates define edges
          "rect45"              rectangle along the diagonals; coordinates define edges
          "circle"              a circle; first coordinate sets middle, second the radius
          "none" / "off"        disables this shape feature

      Default: ]] .. tostring(DefaultShape.shape)
  
  -- removeRememberedCoords
  shapeFieldUtil.removeRememberedCoords = {}
  
  function shapeFieldUtil.removeRememberedCoords.set(config, field, value)
    local res = isBoolean(value)
    if res then
      config.removeRememberedCoords = value
      if value then
        print("Remembered coordinates are now removed from the pipeline.")
      else
        print("Remembered coordinates will stay in the pipeline.")
      end
    end
    return res
  end
  
  shapeFieldUtil.removeRememberedCoords.help = [[
    
      "removeRememberedCoords", alias: "remove"
      The shape feature stores a coordinate should it receive only one without having stored any.
      This value indicates whether this first coordinate is discarded or passed further.
 
          false                 keeps the coordinate in the pipeline
          true                  remembered coordinate is discarded

      Default: ]] .. tostring(DefaultShape.removeRememberedCoords)
   
  shapeFieldUtil.remove = shapeFieldUtil.removeRememberedCoords -- alias
  
  -- connectShapes
  shapeFieldUtil.connectShapes = {}
  
  function shapeFieldUtil.connectShapes.set(config, field, value)
    local res = isBoolean(value)
    if res then
      config.connectShapes = value
      if value then
        print("Coordinates will be reused between shapes.")
      else
        print("Coordinates are only used once.")
      end
    end
    return res
  end
  
  shapeFieldUtil.connectShapes.help = [[
    
      "connectShapes", alias: "connect"
      The shape modification may receive multiple coordinates and then tries to create multiple shapes.
      This value decides how the coordinates are used.
      
          false                 coordinates are only used once
          true                  coordinates are reused; for example, lines are connected

      Default: ]] .. tostring(DefaultShape.connectShapes)
   
  shapeFieldUtil.connect = shapeFieldUtil.connectShapes -- alias


  -- Add the default new functions to "ConfigConstructor":
  
  
  -- @TheRedDaemon 
  function ConfigConstructor.newBaseConfig(fields)
    return DefaultBase:new(fields)
  end
  
  
  -- @TheRedDaemon
  function ConfigConstructor.newSprayConfig(fields)
    return DefaultSpray:new(fields)
  end
  
  
  -- @TheRedDaemon
  function ConfigConstructor.newShapeConfig(fields)
    return DefaultShape:new(fields)
  end
  
  
  -- @TheRedDaemon
  function ConfigConstructor.newMirrorConfig(fields)
    return DefaultMirror:new(fields)
  end
end


-- @TheRedDaemon: Create modification configurations:


mirror = ConfigConstructor.newMirrorConfig{ active = true }

-- @TheRedDaemon: Second mirror. Sends table with from default deviating value.
mirror2 = ConfigConstructor.newMirrorConfig()

spray = ConfigConstructor.newSprayConfig()

shape = ConfigConstructor.newShapeConfig()

shape2 = ConfigConstructor.newShapeConfig()


--[[
  Coordinate modification order
  
  Lua was seemingly not able to add global function refs at the start (before definition?).
  So the array and it's values are created here.

  @TheRedDaemon
]]--
ACTIVE_TRANSFORMATIONS = {
   shape        ,           -- 1. draw shape
   spray        ,           -- 2. mess it up
   shape2       ,           -- 3. maybe create more complex shape
   mirror       ,           -- 4. mirror
   mirror2      ,           -- 5. second mirror
}<|MERGE_RESOLUTION|>--- conflicted
+++ resolved
@@ -1,1601 +1,1580 @@
-
---[[
-  @TheRedDaemon:
-  Some bigger restructuring might be necessary (one day). Among that:
-    - from table.insert to direct index
-    - even more visual space between function complexes
-    - restructure function complexes
-    - remove control functions where not needed anymore
-    - a table of contents at the start, so that one could better CTRL+F to the intended place
-]]--
-
--- //////////////////////////
--- // help text and status //
--- //////////////////////////
-
-
---[[
-  Help text displayed by the console.
-  
-  Help text is created during start-up and can not be changed without restart?
-
-  @TheRedDaemon
-]]--
-HELP = [[
-
-This console is used to configure additional map editor features.
-(feature, parameter and value are dummy names)
-
-    feature()                           displays feature help text
-    feature("parameter")                displays parameter help text
-    feature("parameter", value)         assign a new value to a feature parameter
-
-To get the current configurations you can use:
-
-    status                              get all parameters of the active features
-    return feature.parameter            get the value of one parameter
-
-The following features are implemented and currently applied in the order they are mentioned:
-
-<<<<<<< HEAD
-    ## Shape Brush ##
-    Uses the coordinates of two clicks (the first one does nothing) to create a shape.
-    WARNING: The first coordinate is only invalidated after use or after disabling the shape brush.
-             
-    SHAPE.active -> deactivate/activate
-        boolean             false or true
-             
-    SHAPE.shape -> the shape to apply
-        "line"              a simple line between two points
-        "rect"              rectangle seen from the front; clicks define edges
-        "rect45"            rectangle along the diagonals; clicks define edges
-        "circle"            a circle; first click sets middle, second border
-        
-    SHAPE.removeRememberedCoords -> if "true", than the first click is not drawn
-        boolean             false or true
-        
-    SHAPE.connectShapes -> decides how shapes are drawn if multiple coordinates reach this phase
-        true                coordinates are reused; for example, lines are connected
-        false               coordinates are only used once
-    
-    ## Spray Brush ##
-    "Sprays" the current coordinates by displacing them by a random amount.
-    
-    SPRAY.active -> deactivate/activate
-        boolean             false or true
-        
-    SPRAY.sprayExp -> higher values lead to more positions close to the actual brush position
-        Integer             whole numbers, should be bigger than 1
-    
-    SPRAY.sprayMax -> max deviation from the actual brush position for both axes
-        Integer             whole numbers
-        
-    SPRAY.sprayMin -> min deviation from the actual brush position for both axes
-        Integer             whole numbers
-    
-    SPRAY.sprayInt -> intensity; if random number bigger, skips the draw call
-        Float               value between 0 to 1, inclusive
-        
-    SPRAY.keepOriginalCoord -> also use the original coordinate
-        boolean             false or true
-        
-    SPRAY.sprayIntMode -> where Intensity is used; only used if "SPRAY.keepOriginalCoord = true"
-        "deviated"          effects the deviated coords; original are always applied
-        "original"          effects the original coords; deviated are always applied
-        "both"              effects both coords independent from each other
-        "together"          either both or none are applied
-        "separator"         intensity applies to deviated; uses original if deviated is not used
-    
-    SPRAY.coordOrder -> order of coordinates after spraying; only used if "SPRAY.keepOriginalCoord = true"
-        "original"          all original first
-        "deviated"          all deviated first
-        "coordOriginal"     if both are applied, first original, then deviated    
-        "coordDeviated"     if both are applied, first deviated, then original
-=======
-    shape, spray, shape2, mirror, mirror2
->>>>>>> ddc9797d
-
-Use for example "mirror()" to get an explanation and a parameter list.
-
-WARNING: Currently max 200 actions are supported. Big shapes, especially when mirrored, reach
-         this limit very fast. So do not be surprised if only one half of a shape appears.
-]]
-
-
---[[
-  Creates status text.
-  
-  The text will contain the value "active". However, non-active features are filtered.
-  
-  Note: The "func" value is received, but is not placed into the string.
-
-  @TheRedDaemon
-]]--
-function getStatus()
-  local statusTable = {}
-  statusTable[1] = "\nSTATUS (in execution order):\n" -- first new line
-  
-  local count = 2
-  local featureCounter = 1
-  for _, feature in ipairs(ACTIVE_TRANSFORMATIONS) do
-    local featureStatus = feature:getPublicStatus()
-
-    -- only active
-    if featureStatus.active ~= nil and featureStatus.active == true then
-      statusTable[count] = "\n" .. tostring(featureCounter) .. ". " .. tostring(featureStatus.__name) .. "\n"
-      count = count + 1
-      featureCounter = featureCounter + 1
-      
-      for field, value in pairs(featureStatus) do
-        if not (field == "__name" or field == "func") then
-          local toPad = 30 - string.len(field)
-          local featStr = tostring(field) .. string.rep(" ", toPad) .. ":    " .. tostring(value)
-          statusTable[count] = "\t" .. featStr .. "\n"
-          count = count + 1
-        end
-      end
-    end
-  end
-  
-  if count < 3 then
-    statusTable[count] = "No feature active at the moment.\n"
-  end
-
-  return table.concat(statusTable)
-end
-
-
--- //////////////////////
--- // helper functions //
--- //////////////////////
-
-
---[[
-  Returns "true" should the table be empty.
-
-  source: https://stackoverflow.com/a/1252776
-  
-  @TheRedDaemon
-]]--
-function isTableEmpty(t)
-  local next = next
-  return next(t) == nil
-end
-
-
---[[
-  Gets the number of entries in a table.
-  
-  Apparently there is #, but this only works on array-style tables.
-  O(N) is the most efficient this can get without meta structures (a "count" variable for example)
-  source: https://stackoverflow.com/a/2705804
-  
-  @TheRedDaemon
-]]--
-function getTableLength(t)
-  local count = 0
-  for _ in pairs(t) do count = count + 1 end
-  return count
-end
-
-
---[[
-  A simple rounding to full numbers function.
-  
-  Note: 0.5 -> 1, but -0.5 -> 0
-  source: https://scriptinghelpers.org/questions/4850/how-do-i-round-numbers-in-lua-answered
-  
-  @TheRedDaemon
-]]--
-function round(x)
-  return x + 0.5 - (x + 0.5) % 1
-end
-
-
---[[
-  Find coord duplicates in "coordTable".
-  
-  If "display" true -> prints duplicates
-  
-  @TheRedDaemon
-]]--
-function countCoordDuplicates(coordTable, display)
-  if display ~= false and display ~= true then
-    display = false -- default
-  end
-  
-  local numberOfDuplicates = 0
-  for indexOne, coordOne in ipairs(coordTable) do
-    for indexTwo, coordTwo in ipairs(coordTable) do
-      -- also ignore the same and previous entries to prevent duplicates of duplicates
-      if indexOne < indexTwo and coordOne[1] == coordTwo[1] and coordOne[2] == coordTwo[2] then
-        numberOfDuplicates = numberOfDuplicates + 1
-      
-        if display then
-          print("Duplicate found: " ..coordOne[1] ..":" ..coordOne[2])
-        end
-      end
-    end
-  end
-  return numberOfDuplicates
-end
-
-
-
--- ////////////////////////////////////////
--- // brush and mirror support functions //
--- ////////////////////////////////////////
-
-
--- // spray brush //
-
-
---[[
-  Generates a random deviation for the spray brush.
-  
-  "centeringExp" is the exponent used on a random value between 0 and 1. Higher values increase
-  the chance that the deviation is small and the resulting coord more centered. Should be 1 or bigger.
-  Max deviation for both axes is set by "size".
-  
-  @TheRedDaemon
-]]--
-function randomSprayDeviation(centeringExp, sizeMin, sizeMax)
-  local range = sizeMax - sizeMin
-  local rand = round((math.random()^centeringExp) * range) + sizeMin
-  rand = math.random() < 0.5 and -rand or rand -- plus or minus
-  return rand
-end
-
-
--- // shape brush //
-
-
---[[
-  Fills coordTable with {x,y} int coordinates using Bresenham's line algorithm.
-  
-  According to source, this version does not guarantee a coordinate order. Could be x0, y0 to x1, y1 or vise versa.
-  source: https://en.wikipedia.org/wiki/Bresenham%27s_line_algorithm
-
-  @TheRedDaemon
-]]--
-function fillWithLineCoords(x0, y0, x1, y1, coordTable)      
-  local dx = math.abs(x1 - x0)
-  local sx = x0 < x1 and 1 or -1
-  local dy = -math.abs(y1 - y0)
-  local sy = y0 < y1 and 1 or -1
-  local err = dx + dy  -- error value e_xy
-  while true do  -- loop
-    table.insert(coordTable, {x0, y0})
-    if x0 == x1 and y0 == y1 then break end
-    local e2 = 2 * err
-    if e2 >= dy then -- e_xy+e_x > 0
-        err = err + dy
-        x0 = x0 + sx
-    end
-    if e2 <= dx then -- e_xy+e_y < 0
-        err = err + dx
-        y0 = y0 + sy
-    end
-  end
-end
-
-
---[[
-  Create coords in such a way that the player sees a rectangle.
-  
-  Used own function, maybe change to four "fillWithLineCoords" one day?
-  (But this would only save visual space in this file.)
-
-  @TheRedDaemon
-]]--
-function fillWithRectCoords(x0, y0, x1, y1, coordTable)
-  local xDiff = x1 - x0
-  local yDiff = y1 - y0
-  local stepsSide = (xDiff - yDiff) / 2
-  local stepsDown = (xDiff + yDiff) / 2
-
-  -- prevent duplicates (could also use line algorithm instead?)
-  if stepsSide == 0 or stepsDown == 0 then
-    local isDownLine = stepsSide == 0
-    local steps = isDownLine and stepsDown or stepsSide
-    for i = 0, steps, 0 < steps and 1 or -1 do
-      if isDownLine then
-        table.insert(coordTable, {x0 + i, y0 + i})
-      else
-        table.insert(coordTable, {x0 + i, y0 - i})
-      end
-    end
-    return
-  end
-
-  for i = 0, stepsSide, 0 < stepsSide and 1 or -1 do
-    table.insert(coordTable, {x0 + i, y0 - i})
-    table.insert(coordTable, {x1 - i, y1 + i})
-  end
-
-  local ySign = 0 < stepsDown and 1 or -1
-  for i = 0 + ySign, stepsDown - ySign + ySign * (stepsDown % 1 ~= 0 and 1 or 0), ySign do
-    table.insert(coordTable, {x0 + i, y0 + i})
-    table.insert(coordTable, {x1 - i, y1 - i})
-  end
-end
-
-
---[[
-  Create coords in such a way that the player sees a rectangle rotated by 45 degree.
-
-  @TheRedDaemon
-]]--
-function fillWithRect45Coords(x0, y0, x1, y1, coordTable)
-  -- prevent duplicates (could also use line algorithm instead?)
-  if x0 == x1 or y0 == y1 then
-    local xLine = x0 == x1
-    local startPos = xLine and y0 or x0
-    local endPos = xLine and y1 or x1
-    for i = startPos, endPos, startPos < endPos and 1 or -1 do
-      if xLine then
-        table.insert(coordTable, {x0, i})
-      else
-        table.insert(coordTable, {i, y0})
-      end
-    end
-    return
-  end
-
-  for i = x0, x1, x0 < x1 and 1 or -1 do
-    table.insert(coordTable, {i, y0})
-    table.insert(coordTable, {i, y1})
-  end
-  
-  local ySign = y0 < y1 and 1 or -1
-  for i = y0 + ySign, y1 - ySign, ySign do -- skip edges set by run over x
-    table.insert(coordTable, {x0, i})
-    table.insert(coordTable, {x1, i})
-  end
-end
-
-
---[[
--- @TheRedDaemon: as long as there is a limit on the input actions, this function does not make much sense
-
-
-  Create coords in such a way that the player sees a filled rectangle rotated by 45 degree.
-
-  @TheRedDaemon
-
-function fillWithFilledRect45Coords(x0, y0, x1, y1, coordTable)  
-  for i = x0, x1, x0 < x1 and 1 or -1 do
-    for j = y0, y1, y0 < y1 and 1 or -1 do
-      table.insert(coordTable, {i, j})
-    end
-  end
-end
-]]--
-
-
---[[
-  Function used to draw a circle using Mid-Point Circle Drawing Algorithm.
-  
-  source: https://www.geeksforgeeks.org/mid-point-circle-drawing-algorithm/
-  
-  Note:
-    - originally used Bresenham’s Algorithm (source: https://www.geeksforgeeks.org/bresenhams-circle-drawing-algorithm/)
-    - but it produced duplicates I was unable to remove
-    
-  @TheRedDaemon
-]]--
-function fillWithCircleCoords(x_centre, y_centre, xr, yr, coordTable)
-  local r = round(math.sqrt((x_centre - xr)^2 + (y_centre - yr)^2))
-  local x = r
-  local y = 0
-    
-  -- Slightly changed for SHC, since it produced duplicates and wrong output:
-  -- Printing the initial points on the axes after translation
-  table.insert(coordTable, {r + x_centre, y_centre})
-  if r > 0 then --When radius is zero only a single point will be printed
-    table.insert(coordTable, {-r + x_centre, y_centre})
-    table.insert(coordTable, {x_centre, r + y_centre})
-    table.insert(coordTable, {x_centre, -r + y_centre})
-  end
-    
-  -- Initializing the value of P
-  local P = 1 - r
-  while x > y do 
-    y = y + 1
-    
-    if P <= 0 then -- Mid-point is inside or on the perimeter
-      P = P + 2 * y + 1     
-    else -- Mid-point is outside the perimeter
-      x = x - 1
-      P = P + 2 * y - 2 * x + 1
-    end
-      
-    -- All the perimeter points have already been printed
-    if x < y then break end
-      
-    -- Printing the generated point and its reflection in the other octants after translation
-    table.insert(coordTable, {x + x_centre, y + y_centre})
-    table.insert(coordTable, {-x + x_centre, y + y_centre})
-    table.insert(coordTable, {x + x_centre, -y + y_centre})
-    table.insert(coordTable, {-x + x_centre, -y + y_centre})
-      
-    -- If the generated point is on the line x = y then the perimeter points have already been printed
-    if x ~= y then
-      table.insert(coordTable, {y + x_centre, x + y_centre})
-      table.insert(coordTable, {-y + x_centre, x + y_centre})
-      table.insert(coordTable, {y + x_centre, -x + y_centre})
-      table.insert(coordTable, {-y + x_centre, -x + y_centre})
-    end
-  end
-end
-
-
--- // mirror support //
-
-
---[[
-  Checks if the "mirrorMode" is supported.
-  If not, returns "false" and sends message to console.
-
-  @TheRedDaemon
-]]--
-function isValidMirrorMode(mirrorMode)
-  if mirrorMode == "point" or mirrorMode == "horizontal" or mirrorMode == "vertical" or
-      mirrorMode == "diagonal_x" or mirrorMode == "diagonal_y" then
-    return true
-  else
-    print("Don't know this mirror mode: " .. mirrorMode)
-    return false
-  end
-end
-
-
--- @gynt
-function applyMirrorFunction(x, y, size, mirrorMode)
-  local newx = x
-  local newy = y
-  
-  --[[
-    @TheRedDaemon:
-  
-    SUGGESTION: "point" is also a rotation
-    -> maybe add the ability to apply a point rotation to the action instead
-      - so that I could mirror the action in 4 corners, or even 8
-      - center is between 199 and 200, so rotation likely requires translation by -199.5 before
-      - Note -> do not forget to also use "size" for this rotations in some way; it is ignored by
-                other modifications so far...
-  ]]--
-  if mirrorMode == "point" then
-    newx = (399 - x) - (size - 1)
-    newy = (399 - y) - (size - 1)
-  elseif mirrorMode == "horizontal" then
-    newx = (399 - y) - (size - 1)
-    newy = (399 - x) - (size - 1)
-  elseif mirrorMode == "vertical" then
-    newx = y
-    newy = x
-  elseif mirrorMode == "diagonal_x" then
-    newx = x
-    newy = 399 - y - (size - 1)
-  elseif mirrorMode == "diagonal_y" then
-    newx = 399 - x - (size - 1)
-    newy = y
-  end
-  -- @TheRedDaemon: Fails silently to not clutter the console.
-  
-  return {newx, newy}
-end
-
-
-
--- ///////////////////////
--- // control functions //
--- ///////////////////////
-
-
---[[
-  Uses a previous click and the current click to generate NEW "coordlist" that forms a shape.
-  Or will try to create multiple shapes in a NEW "coordlist" if it receives multiple coords.
-  
-  Returns an empty "coordlist" after it stored the first coordinate for the shape if
-  "config.removeRememberedCoords" is set to "true".
-  If multiple coords are received, then setting "config.connectShapes" to "true" will use non
-  start or end coords twice and will result in connected shapes.
-  A single shape should not produce duplicates. Multiple will.
-  
-  WARNING: Currently maximal 200 coords can be applied. This easily results in incomplete big shapes.
-  WARNING: The first coordinate is only invalidated after use, after receiving multiple coords
-           or after disabling the shape brush.
-  
-  @TheRedDaemon
-]]--
-function applyShape(config, coordlist, size)
-  if not config.active or isTableEmpty(coordlist) then
-    config.lastCoords = {} -- remove last entry if brush inactive (sadly happens on every call)
-    return coordlist
-  end
-  local newCoordlist = {}
-  
-  -- trusting on continuous index (should this make issues: get length)
-  -- currently no shape that takes three points, so this can be general
-  if coordlist[2] == nil and isTableEmpty(config.lastCoords) then
-    config.lastCoords = coordlist
-    return config.removeRememberedCoords and newCoordlist or coordlist
-  end
-  
-  local shape = config.shape
-  local fillFunction = nil
-  
-  if shape == "line" then
-    fillFunction = fillWithLineCoords
-  elseif shape == "rect" then
-    fillFunction = fillWithRectCoords
-  elseif shape == "rect45" then
-    fillFunction = fillWithRect45Coords
-  elseif shape == "circle" then
-    fillFunction = fillWithCircleCoords
-  end
-  
-  if fillFunction == nil then
-    print("No valid shape: " ..shape)
-    config.lastCoords = {} -- remove due to invalid shape
-    return coordlist
-  end
-  
-  if coordlist[2] == nil then
-    -- no shape with more than two coords, so:
-    fillFunction(config.lastCoords[1][1], config.lastCoords[1][2],
-        coordlist[1][1], coordlist[1][2], newCoordlist)
-  else
-    local connectShapes = config.connectShapes
-  
-    -- no shape with anything other than two coords, so the loop can be simple
-    local lastCoord = nil
-    for _, coord in ipairs(coordlist) do
-      if lastCoord ~= nil then
-        fillFunction(lastCoord[1], lastCoord[2], coord[1], coord[2], newCoordlist)
-        lastCoord = connectShapes and coord or nil
-      else
-        lastCoord = coord
-      end
-    end
-  end
-  
-  config.lastCoords = {} -- remove points after any kind of shape was applied
-  
-  -- print("Number of coord duplicates after applying shape: " ..countCoordDuplicates(newCoordlist)) -- debug
-  
-  return newCoordlist
-end
-
-
---[[
-  Modifies coords in coordlist by adding a random deviation.
-  
-  If config.sprayInt < 1 or config.keepOriginalCoord, this function will build
-  a new coordlist with the remaining coords.
-  For a description of the config parameters see default values or HELP text.
-  
-  Produces coordinate duplicates.
-
-  @TheRedDaemon
-]]--
-function applySpray(config, coordlist, size)
-  if not config.active or isTableEmpty(coordlist) then
-    return coordlist
-  end
-  
-  local sprayInt = config.sprayInt
-  local sprayExp = config.sprayExp
-  
-  -- very simple structure, easy to break, but should be ok
-  local sprayMin = config.sprayMin
-  local sprayMax = config.sprayMax
-  
-  -- requires more complicated algorithm
-  if config.keepOriginalCoord then
-    local sprayIntMode = config.sprayIntMode
-    local coordOrder = config.coordOrder
-    local intOnOrig = sprayIntMode == "original" or sprayIntMode == "both"
-    local intOnDev = sprayIntMode ~= "original" -- always needed, except when "original"
-    
-    if not (coordOrder == "coordOriginal" or coordOrder == "coordDeviated" or
-        coordOrder == "original" or coordOrder == "deviated") then
-      print("No valid coordOrder for spray: " ..coordOrder)
-      return coordlist
-    end
-    
-    if not (intOnOrig or sprayIntMode == "together" or
-        sprayIntMode == "deviated" or sprayIntMode == "separator") then
-      print("No valid sprayIntMode for spray: " ..sprayIntMode)
-      return coordlist
-    end
-    
-    local keepOriginFunc
-    if sprayIntMode == "together" then
-      keepOriginFunc = function(keepDev)
-        return keepDev
-      end
-    elseif sprayIntMode == "separator" then
-      keepOriginFunc = function(keepDev)
-        return not keepDev
-      end
-    else
-      keepOriginFunc = function(keepDev)
-        return not intOnOrig or math.random() < sprayInt
-      end
-    end
-    
-    local originalCoords = {}
-    local deviatedCoords = (coordOrder == "coordOriginal" or
-        coordOrder == "coordDeviated") and originalCoords or {}
-    
-    -- switches coords apply order for "coordDeviated"
-    local coordAddFunc
-    if coordOrder == "coordDeviated" then
-      coordAddFunc = function(origCoord, devCoord)
-        if devCoord ~= nil then
-          table.insert(deviatedCoords, devCoord)
-        end
-        if origCoord ~= nil then
-          table.insert(originalCoords, origCoord)
-        end
-      end
-    else
-      coordAddFunc = function(origCoord, devCoord)
-        if origCoord ~= nil then
-          table.insert(originalCoords, origCoord)
-        end
-        if devCoord ~= nil then
-          table.insert(deviatedCoords, devCoord)
-        end
-      end
-    end
-    
-    for _, coord in ipairs(coordlist) do
-      local keepDev = not intOnDev or math.random() < sprayInt 
-      local keepOrigin = keepOriginFunc(keepDev)
-    
-      local origCoord = keepOrigin and coord or nil
-      local devCoord = keepDev and {
-            coord[1] + randomSprayDeviation(sprayExp, sprayMin, sprayMax),
-            coord[2] + randomSprayDeviation(sprayExp, sprayMin, sprayMax)
-          } or nil
-
-      coordAddFunc(origCoord, devCoord)
-    end
-    
-    -- add coords if not already one table
-    if coordOrder == "original" then
-      for _, coord in ipairs(deviatedCoords) do
-        table.insert(originalCoords, coord)
-      end
-    elseif coordOrder == "deviated" then
-      for _, coord in ipairs(originalCoords) do
-        table.insert(deviatedCoords, coord)
-      end
-      
-      originalCoords = deviatedCoords
-    end
-    
-    coordlist = originalCoords
-  else
-    -- "sprayIntMode" or "coordOrder" only has an effect if original is kept
-    if sprayInt < 1 then
-      local newCoordlist = {}
-    
-      for _, coord in ipairs(coordlist) do
-        -- only add coord if random number smaller then sprayInt
-        if math.random() < sprayInt then
-          coord[1] = coord[1] + randomSprayDeviation(sprayExp, sprayMin, sprayMax)
-          coord[2] = coord[2] + randomSprayDeviation(sprayExp, sprayMin, sprayMax)
-          table.insert(newCoordlist, coord)
-        end
-      end
-      
-      coordlist = newCoordlist
-    else
-      for _, coord in ipairs(coordlist) do
-        coord[1] = coord[1] + randomSprayDeviation(sprayExp, sprayMin, sprayMax)
-        coord[2] = coord[2] + randomSprayDeviation(sprayExp, sprayMin, sprayMax)
-      end
-    end
-  end
-  
-  -- print("Number of coord duplicates after applying spray: " ..countCoordDuplicates(coordlist)) -- debug
-  
-  return coordlist
-end
-
-
---[[
-  Mirror all coordinates and return a modified or new "coordlist" with all coordinates.
-  
-  The coordinate structure after mirroring might have some effects on the results.
-  For example, bigger rocks might block each other.
-  The order types are shown here, using an example where the shape "line" is used to draw a 3 coord line,
-  which is then mirrored two times (first with vertical mirror, then horizontal):
-  
-   1     |     4                 1     |     4                 1     |     3
-    2    |    7                   2    |    5                   5    |    7  
-     3   |  10                     3   |   6                     9   |  11   
-  _______|_______               _______|_______               _______|_______
-         |                             |                             |       
-     11  |  12                     9   |  12                     10  |  12   
-    8    |    9                   8    |    11                  6    |    8  
-   5     |     6                 7     |     10                2     |     4 
-   
-  original order                ordered by original shape     ordered by original coordinates
-  (not supported anymore)       .coordOrder(both): "shape"    .coordOrder(both): "coord"
-  
-  Produces coordinate duplicates.
-  
-  @gynt (original), @TheRedDaemon
-]]--
-function applyMirror(config, coordlist, size)
-  local mirrorMode = config.mirrorMode
-  if not config.active or isTableEmpty(coordlist) or not isValidMirrorMode(mirrorMode) then
-    return coordlist
-  end
-  local coordOrder = config.coordOrder
-  
-  if coordOrder == "coord" then
-    local newCoordTable = {}
-    
-    for _, coord in ipairs(coordlist) do
-      table.insert(newCoordTable, coord)
-      table.insert(newCoordTable, applyMirrorFunction(coord[1], coord[2], size, mirrorMode))
-    end
-    coordlist = newCoordTable
-    
-  elseif coordOrder == "shape" then
-    -- @TheRedDaemon: # should only have number indexes, so this should be fine.
-    for index = 1, #coordlist do
-      table.insert(coordlist, applyMirrorFunction(coordlist[index][1], coordlist[index][2], size, mirrorMode))
-    end
-  else
-    print("No valid coordinate order: " ..coordOrder)
-  end
-  
-  -- print("Number of coord duplicates after applying mirrors: " ..countCoordDuplicates(coordlist)) -- debug
-  
-  return coordlist
-end
-
-
--- @gynt
-function erase(x, y, brush)
-  return applyBrush(x, y, brush)
-end
-
-
--- @gynt
-function setTerrainTypeEarth(x, y, brush)
-  return applyBrush(x, y, brush)
-end
-
-
---[[
-  change is actually a signed byte, it can be -1 for example to decrease terrain height
-
-  @gynt
-]]--
-function changeTerrainHeight(x, y, brush, change)
-  return transformTerrain(x, y, brush, change)
-end
-
-
--- @gynt
-function levelTerrain(x, y, brush, unknown)
-  return transformTerrain(x, y, brush, unknown)
-end
-
-
--- @gynt
-function minHeightTerrain(x, y, brush, unknown)
-  return transformTerrain(x, y, brush, unknown)
-end
-
-
--- @gynt
-function createPlateau(x, y, brush, intensity)
-  return transformTerrain(x, y, brush, intensity)
-end
-
-
--- @gynt
-function createHill(x, y, intensity)
-  return applyBrush(x, y, intensity)
-end
-
-
--- @gynt
-function placeAnimal(x, y, animalType)
-  return applyBrush(x, y, animalType)
-end
-
-
--- @gynt: functions that now do the actual thing required :)
-
-
---[[
-  General function to create coordinatelist.
-  
-  WARNING: The only coordinate modification so far that respects "size" is "applyMirror".
-  
-  @TheRedDaemon 
-]]--
-function applyCoordModification(x, y, size)
-  -- print("Current Coord: " ..x ..":" ..y) -- debug
-  
-  local coordinatelist = {{x, y}}
-  for _, config in ipairs(ACTIVE_TRANSFORMATIONS) do -- ipairs to guarantee order
-    coordinatelist = config.func(config, coordinatelist, size)
-  end
-  
-  -- print("Total number of coords: " ..getTableLength(coordinatelist)) -- debug
-  
-  return coordinatelist
-end
-
-
--- @gynt
-function applyBrush (x, y, brush)
-  coordinatelist = applyCoordModification(x, y, 1)  
-  
-  for k,coordpair in ipairs(coordinatelist) do
-    table.insert(coordpair, brush)
-  end
-  
-  return coordinatelist
-end
-
-
--- @gynt
-function transformTerrain(x, y, brush, change)
-  coordinatelist = applyCoordModification(x, y, 1)  
-  
-  for k,coordpair in ipairs(coordinatelist) do
-    table.insert(coordpair, brush)
-    table.insert(coordpair, change)
-  end
-  
-  return coordinatelist
-end
-
-
--- @gynt
-function setTerrainType(x, y, brush, terrainType, unknown)
-  coordinatelist = applyCoordModification(x, y, 1)  
-  
-  for k,coordpair in ipairs(coordinatelist) do
-    table.insert(coordpair, brush)
-    table.insert(coordpair, terrainType)
-    table.insert(coordpair, unknown)
-  end
-  
-  return coordinatelist
-end
-
-
---[[
-  objectType == 20 means the object is a rock and math.floor(rockType / 4)+1 will indicate the rock size
-  
-  @gynt
-]]--
-function placeTreeOrRock(x, y, objectType, rockType)
-  
-  if objectType == 20 then -- adjust with a translation for the fact that a rock can be larger than 1x1
-    coordinatelist = applyCoordModification(x, y, math.floor(rockType/4)+1)  
-  else
-    coordinatelist = applyCoordModification(x, y, 1)  
-  end
-  
-  for k,coordpair in ipairs(coordinatelist) do
-    table.insert(coordpair, objectType)
-    table.insert(coordpair, rockType)
-  end
-  
-  return coordinatelist  
-end
-
-
-
--- /////////////////////
--- // config and data //
--- /////////////////////
-
-
---[[
-  Create default modification configurations using simple LUA OOP.
-  Source: https://www.lua.org/pil/16.2.html
-
-  Wrapped it in different scope to also test scoping and function assign.
-  This can be changed.
-
-  @TheRedDaemon
-]]--
-ConfigConstructor = {} -- default constructors
-do
-
-  
-  -- // assert functions //
-  
-  
-  -- @TheRedDaemon
-  local function checkType(value, intendedType, failMessage)
-    local res = type(value) == intendedType
-    if not res and failMessage ~= nil then
-      print(failMessage)
-    end
-    return res
-  end
-
-  
-  -- @TheRedDaemon
-  local function isBoolean(value)
-    return checkType(value, "boolean", "The given parameter value was not true or false (Boolean).")
-  end
-  
-  
-  -- @TheRedDaemon
-  local function isNumber(value)
-    return checkType(value, "number", "The given parameter value was no number.")
-  end
-  
-  
-  -- @TheRedDaemon
-  local function isInteger(value)
-    local res = isNumber(value)
-    if res and math.floor(value) ~= value then
-      print("The given parameter value was no whole number (Integer).")
-      res = false
-    end
-    return res
-  end
-  
-  
-  -- @TheRedDaemon
-  local function isString(value)
-    return checkType(value, "string", "The given parameter value was no string.")
-  end
-  
-  
-  --[[
-    Checks if a number is in a specific range (inclusive).
-    Setting "minRange" or "maxRange" to "nil" will assume no border.
-  
-    @TheRedDaemon
-  ]]--
-  local function isInRange(number, minRange, maxRange, rangeMessage)
-    if minRange ~= nil and number < minRange then
-      print("The given number is too small. Allowed range: ", rangeMessage)
-      return false
-    end
-    
-    if maxRange ~= nil and number > maxRange then
-      print("The given number is too big. Allowed range: ", rangeMessage)
-      return false
-    end
-    
-    return true
-  end
-  
-  
-  -- // configuration tables //
-  
-  
-  --[[
-    Create default configuration base table.
-  
-    @TheRedDaemon
-  ]]--
-  local DefaultBase = {
-    active      =   false   ,   -- is the modification active
-    
-    _FieldUtil_ =   {}      ,   -- includes check functions and help texts by parameter name
-    __name = "Base Configuration Object", -- debug info
-  }
-  
-  
-  --[[
-    Add dummy "func" to "DefaultBase".
-    Executed if func in config not set. Returns "coordinatelist" unchanged.
-  
-    @TheRedDaemon
-  ]]--
-  function DefaultBase.func(config, coordinatelist, size)
-    print("Noticed config without a valid function. No changes to coords.")
-    return coordinatelist
-  end
-  
-  
-  --[[
-    General function to set a field in the configuration.
-    Also prints help texts.
-    
-    Returns true if any field was set. Might not be the field requested through "field".
-  
-    @TheRedDaemon
-  ]]--
-  function DefaultBase:setField(field, value)
-    if field == nil then
-      local featureCon = self._FieldUtil_[self.__name]
-      local featureText = featureCon ~= nil and featureCon.help or nil
-      if featureText == nil then
-        featureText = "No feature description found."
-      end
-      
-      print(featureText)
-      return false
-    end
-    
-    local fieldUtil = nil
-    local currentClass = self
-    repeat
-      fieldUtil = currentClass._FieldUtil_[field]
-      if fieldUtil == nil then
-        currentClass = getmetatable(currentClass) -- check parent for validation or help text
-        if currentClass == nil then
-          print("No parameter handler for this name found: ", field)
-          return false
-        end
-      end
-    until (fieldUtil ~= nil)
-    
-    if value == nil then
-      local fieldText = fieldUtil.help
-      if fieldText == nil then
-        fieldText = "No parameter description found."
-      end
-      print(fieldText)
-      return false
-    end
-    
-    return fieldUtil.set(self, field, value)
-  end
-  
-  
-  --[[
-    General function to guard a simple field assignment.
-    If this configuration does not have an index named "field", the assignment is prevented.
-    
-    WARNING: Does not prevent wrong assignments to valid fields.
-  
-    @gynt, @TheRedDaemon
-  ]]--
-  function DefaultBase:guardedAssign(field, value)
-    if self[field] == nil then
-      print("'" .. tostring(field) .. "' is not a valid parameter for this feature.")
-    else
-      rawset(self, field, value)
-    end
-  end
-  
-  
-  --[[
-    Creates a status using the structure in _FieldUtil_.
-    Aliases will be filtered by using rawget(), so that they do not fall through on accident.
-    
-    Will return a table of key value pairs. Keys are the parameter.
-    The configuration description will be in "__name"..
-  
-    @TheRedDaemon
-  ]]--
-  function DefaultBase:getPublicStatus()
-    local statusTable = {}
-    
-    statusTable.__name = self._FieldUtil_[self.__name] ~= nil and self.__name or "Unknown"
-    
-    local currentClass = self
-    repeat
-      local currentFieldUtil = nil
-      repeat
-        currentFieldUtil = rawget(currentClass, "_FieldUtil_")
-        if currentFieldUtil == nil then
-          currentClass = getmetatable(currentClass) -- check parent
-        end
-        if currentClass == nil then
-          return statusTable -- we are done
-        end
-      until (currentFieldUtil ~= nil)
-
-      for field, _ in pairs(currentFieldUtil) do
-      
-        -- will notice default fields, filters aliases, does not override (keeps specialized)
-        if rawget(currentClass, field) ~= nil and statusTable[field] == nil then
-          statusTable[field] = self[field] -- add current value
-        end
-      end
-      
-      currentClass = getmetatable(currentClass)
-    until (currentClass == nil)
-    
-    return statusTable
-  end
-  
-  
-  --[[
-    Constructs new object (or class, there does not seem to be a difference) from the default base values.
-    "fields" is a table that can already provide values that extend the object or override functions.
-  
-    @TheRedDaemon
-  ]]--
-  function DefaultBase:new(fields)
-    fields = fields or {}
-    setmetatable(fields, self)
-    self.__index = self
-    self.__call = DefaultBase.setField -- sets __call always to default handler
-    self.__newindex = DefaultBase.guardedAssign -- sets __newindex always to default handler
-    return fields
-  end
-
-
-  -- @TheRedDaemon: Create default configuration tables:
-
-
-  local DefaultShape = DefaultBase:new{
-    shape                   =   "line"          ,   -- shapes: "line", "rect", "rect45", "circle"
-    removeRememberedCoords  =   true            ,   -- "true": coord added to "lastCoords" is removed from the pipeline
-    connectShapes           =   false           ,   -- connectShapes: "true": coordlist index is only moved by 1 before the next shape is drawn
-                                                    --                "false": uses coords only once, unused remainders are silently discarded
-             
-    --[[
-      @TheRedDaemon: I am a bit annoyed that this config holds some status.
-      
-      SUGGESTION:
-        Maybe use yet another modification "applyCollector" (or something like this), which collects an amount
-        of coords before giving all of it to the next stage, so one would have an extra system for that.
-        Options could be the number to collect and whether or not the collected coords should be devoured.
-        Issues:
-          - Too complicated for now -> Shape would need two options to work.
-          - Resetting the collections would require some sort of notification, like a "changed brush" or
-            "deselected" tool event.
-    ]]--
-    lastCoords              =   {}              ,   -- data: last selected points
-                            
-    func                    =   applyShape      ,
-    
-    __name = "Shape Feature Configuration", -- debug info
-  }
-  
-  local DefaultMirror = DefaultBase:new{
-    mirrorMode  =   "point"         ,   -- mirroring type: "horizontal", "vertical", "diagonal_x", "diagonal_y", "point"
-    coordOrder  =   "coord"         ,   -- order of coordinates after mirroring: "shape", "coord"
-    
-    func        =   applyMirror     ,
-    
-    __name = "Mirror Feature Configuration", -- debug info
-  }
-  
-  
-  local DefaultSpray = DefaultBase:new{
-    sprayExp            =   3               ,   -- higher -> more centered, should be bigger than 1
-    sprayMax            =   8               ,   -- max spray deviation for both axes
-    sprayMin            =   0               ,   -- min spray deviation for both axes
-    sprayInt            =   0.25            ,   -- intensity -> 0 to 1, if random number bigger, skips the draw call
-    keepOriginalCoord   =   false           ,   -- "true": also applies the original coord alongside the deviated
-    sprayIntMode        =   "both"          ,   -- effect of Int on: "deviated", "original", "both", "together", "separator"
-    coordOrder          =   "original"      ,   -- which coords are applied first: "original", "deviated", "coordOriginal", "coordDeviated"
-    
-<<<<<<< HEAD
-    func                =   applySpray      ,
-=======
-    func        =   applySpray      ,
-    
-    __name = "Spray Feature Configuration", -- debug info
->>>>>>> ddc9797d
-  }
-  
-
-  --[[
-    Create all _FieldUtil_ for the configurations.
-    
-    @TheRedDaemon
-  ]]--
-  
-  -- @TheRedDaemon: Do the (...).set functions need the field value?
-  -- @TheRedDaemon: It might be beneficial to create some helper functions in the future.
-  
-  
-  -- // base
-  local baseFieldUtil = DefaultBase._FieldUtil_
-  
-  baseFieldUtil[DefaultBase.__name] = {}
-  baseFieldUtil[DefaultBase.__name].help = [[
-    
-      ## Base Configuration ##
-      This is a raw configuration object.
-      If you can read this and you did not intend to experiment with the functions,
-      please report this as a bug on github.]]
-  
-  -- func
-  baseFieldUtil.func = {}
-  
-  function baseFieldUtil.func.set(config, field, value)
-    print("The function of this configuration can not be changed with this method.")
-  end
-  
-  baseFieldUtil.func.help = [[
-    
-      "func"
-      The parameter "func" contains the function which will be called with this configuration.
-      This is an internal value and should not be changed.]]
-      
-  -- active
-  baseFieldUtil.active = {}
-  
-  function baseFieldUtil.active.set(config, field, value)
-    local res = isBoolean(value)
-    if res then
-      config.active = value
-      if value then
-        print("Feature activated.")
-      else
-        print("Feature deactivated.")
-      end
-    end
-    return res
-  end
-  
-  baseFieldUtil.active.help = [[
-    
-      "active"
-      General activation parameter. Controls whether the feature is active or not.
-      This parameter might be set by other parameter changes.
-      
-          false                 feature is deactivated
-          true                  feature is active
-          
-      Default: ]] .. tostring(DefaultBase.active)
-  
-  
-  -- // spray
-  DefaultSpray._FieldUtil_ = {}
-  local sprayFieldUtil = DefaultSpray._FieldUtil_
-  
-  sprayFieldUtil[DefaultSpray.__name] = {}
-  sprayFieldUtil[DefaultSpray.__name].help = [[
-    
-      ## Spray Modification ##
-      "Sprays" the received coordinates by displacing them by a random amount.
-    
-      Parameter                     Possible values
-          active                        false, true
-          sprayExp / exp                >= 1.0
-          spraySize / size              >= 0
-          sprayInt / int                0.0 <= value <= 1.0]]
-  
-  -- sprayExp
-  sprayFieldUtil.sprayExp = {}
-  
-  function sprayFieldUtil.sprayExp.set(config, field, value)
-    local res = isNumber(value) and isInRange(value, 1, nil, ">= 1.0")
-    if res then
-      config.sprayExp = value
-      print("Set spray exponent to: ", value)
-    end
-    return res
-  end
-  
-  sprayFieldUtil.sprayExp.help = [[
-    
-      "sprayExp", alias: "exp"
-      This value is the exponent that is applied to a random number between 0.0 and 1.0.
-      Higher values lead to smaller deviations and more positions close
-      to the actual brush coordinate.
-          
-          >= 1.0                numbers equal to / bigger than 1.0
-
-      Default: ]] .. tostring(DefaultSpray.sprayExp)
-  
-  sprayFieldUtil.exp = sprayFieldUtil.sprayExp -- alias
-  
-  -- sprayInt
-  sprayFieldUtil.sprayInt = {}
-  
-  function sprayFieldUtil.sprayInt.set(config, field, value)
-    local res = isNumber(value) and isInRange(value, 0, 1, "0.0 <= value <= 1.0")
-    if res then
-      config.sprayInt = value
-      print("Set spray intensity to: ", value)
-    end
-    return res
-  end
-  
-  sprayFieldUtil.sprayInt.help = [[
-    
-      "sprayInt", alias: "int"
-      Basically the intensity of the spray.
-      If a random number between 0.0 and 1.0 is bigger than this value, a coordinate is removed.
-      This check is made for every coordinate.
-                
-          0.0 <= value <= 1.0   numbers between 0.0 and 1.0 (inclusive)
-
-      Default: ]] .. tostring(DefaultSpray.sprayInt)
-  
-  sprayFieldUtil.int = sprayFieldUtil.sprayInt -- alias
-  
-  -- spraySize
-  sprayFieldUtil.spraySize = {}
-  
-  function sprayFieldUtil.spraySize.set(config, field, value)
-    local res = isInteger(value) and isInRange(value, 0, nil, ">= 0")
-    if res then
-      config.spraySize = value
-      print("Set spray size to: ", value)
-    end
-    return res
-  end
-  
-  sprayFieldUtil.spraySize.help = [[
-    
-      "spraySize", alias: "size"
-      This value sets the maximal deviation from the actual brush position for both axes.
-
-          >= 0                  whole numbers equal to / bigger than 0
-
-      Default: ]] .. tostring(DefaultSpray.spraySize)
-  
-  sprayFieldUtil.size = sprayFieldUtil.spraySize -- alias
-  
-  
-  -- // mirror
-  DefaultMirror._FieldUtil_ = {}
-  local mirrorFieldUtil = DefaultMirror._FieldUtil_
-  
-  mirrorFieldUtil[DefaultMirror.__name] = {}
-  mirrorFieldUtil[DefaultMirror.__name].help = [[
-    
-      ## Mirror Modification ##
-      Actions are mirrored around one axis.
-      
-      Parameter                     Possible values
-          active                        false, true
-          mirrorMode / mode             "horizontal", "vertical", "diagonal_x", "diagonal_y", "point",
-                                            "none", "off"
-          coordOrder / order            "shape", "coord"]]
-  
-  -- mirrorMode
-  mirrorFieldUtil.mirrorMode = {}
-  
-  function mirrorFieldUtil.mirrorMode.set(config, field, value)
-    local res = isString(value)
-    if res then
-      if value == "none" or value == "off" then
-        config.active = false
-        print("Mirror deactivated.")
-      elseif value == "horizontal" or value == "vertical" or
-          value == "diagonal_x" or value == "diagonal_y" or
-          value == "point" then
-        config.mirrorMode = value
-        config.active = true
-        print("Set mirror active and to mode: ", value)
-      else
-        res = false
-        print("No valid mirror mode: ", value)
-      end
-    end
-    return res
-  end
-  
-  mirrorFieldUtil.mirrorMode.help = [[
-    
-      "mirrorMode", alias: "mode"
-      The type of mirror to apply.
-      Setting values other than "none" or "off" will also activate this feature.
-
-          "horizontal"          mirror around the horizontal
-          "vertical"            mirror around the vertical
-          "diagonal_x"          mirror around the direction of the x-coordinates
-          "diagonal_y"          mirror around the direction of the y-coordinates
-          "point"               mirror around the center of the map
-          "none" / "off"        disables this mirror feature
-
-      Default: ]] .. tostring(DefaultMirror.mirrorMode)
-  
-  mirrorFieldUtil.mode = mirrorFieldUtil.mirrorMode -- alias
-  
-  -- coordOrder
-  mirrorFieldUtil.coordOrder = {}
-  
-  function mirrorFieldUtil.coordOrder.set(config, field, value)
-    local res = isString(value)
-    if res then
-      if value == "shape" or value == "coord" then
-        config.coordOrder = value
-        print("Set coordinate order to: ", value)
-      else
-        res = false
-        print("No valid coordinate order: ", value)
-      end
-    end
-    return res
-  end
-  
-  mirrorFieldUtil.coordOrder.help = [[
-    
-      "coordOrder", alias: "order"
-      Defines the order of coordinates after they are mirrored.
-
-          "shape"               received coordinates are mirrored as a whole and then attached to the list
-          "coord"               every single coordinate will be followed by its mirrored version
-
-      Default: ]] .. tostring(DefaultMirror.coordOrder)
-  
-  mirrorFieldUtil.order = mirrorFieldUtil.coordOrder -- alias
-  
-  
-  -- // shape
-  DefaultShape._FieldUtil_ = {}
-  local shapeFieldUtil = DefaultShape._FieldUtil_
-  
-  shapeFieldUtil[DefaultShape.__name] = {}
-  shapeFieldUtil[DefaultShape.__name].help = [[
-    
-      ## Shape Modification ##
-      This feature uses the received coordinates to generate a shape of coordinates.
-      If it receives only one, it is remembered until it receives a second one to build a shape with.
-      Should it receive more than one, it will try to generate as many shapes as it has coordinates for.
-      WARNING: The remembered coordinate is only invalidated after use or after disabling this feature.
-      
-      Parameter                     Possible values
-          active                        false, true
-          shape                         "line", "rect", "rect45", "circle", "none", "off"
-          removeRememberedCoords /      false, true
-            remove
-          connectShapes / connect       false, true]]
-  
-  -- shape
-  shapeFieldUtil.shape = {}
-  
-  function shapeFieldUtil.shape.set(config, field, value)
-    local res = isString(value)
-    if res then
-      if value == "none" or value == "off" then
-        config.active = false
-        print("Shape brush deactivated.")
-      elseif value == "line" or value == "rect" or
-          value == "rect45" or value == "circle" then
-        config.shape = value
-        config.active = true
-        print("Set shape brush active and to shape: ", value)
-      else
-        res = false
-        print("No valid shape: ", value)
-      end
-    end
-    return res
-  end
-  
-  shapeFieldUtil.shape.help = [[
-    
-      "shape"
-      The type of shape to apply.
-      Setting values other than "none" or "off" will also activate this feature.
-        
-          "line"                a simple line between two points
-          "rect"                rectangle seen from the front; coordinates define edges
-          "rect45"              rectangle along the diagonals; coordinates define edges
-          "circle"              a circle; first coordinate sets middle, second the radius
-          "none" / "off"        disables this shape feature
-
-      Default: ]] .. tostring(DefaultShape.shape)
-  
-  -- removeRememberedCoords
-  shapeFieldUtil.removeRememberedCoords = {}
-  
-  function shapeFieldUtil.removeRememberedCoords.set(config, field, value)
-    local res = isBoolean(value)
-    if res then
-      config.removeRememberedCoords = value
-      if value then
-        print("Remembered coordinates are now removed from the pipeline.")
-      else
-        print("Remembered coordinates will stay in the pipeline.")
-      end
-    end
-    return res
-  end
-  
-  shapeFieldUtil.removeRememberedCoords.help = [[
-    
-      "removeRememberedCoords", alias: "remove"
-      The shape feature stores a coordinate should it receive only one without having stored any.
-      This value indicates whether this first coordinate is discarded or passed further.
- 
-          false                 keeps the coordinate in the pipeline
-          true                  remembered coordinate is discarded
-
-      Default: ]] .. tostring(DefaultShape.removeRememberedCoords)
-   
-  shapeFieldUtil.remove = shapeFieldUtil.removeRememberedCoords -- alias
-  
-  -- connectShapes
-  shapeFieldUtil.connectShapes = {}
-  
-  function shapeFieldUtil.connectShapes.set(config, field, value)
-    local res = isBoolean(value)
-    if res then
-      config.connectShapes = value
-      if value then
-        print("Coordinates will be reused between shapes.")
-      else
-        print("Coordinates are only used once.")
-      end
-    end
-    return res
-  end
-  
-  shapeFieldUtil.connectShapes.help = [[
-    
-      "connectShapes", alias: "connect"
-      The shape modification may receive multiple coordinates and then tries to create multiple shapes.
-      This value decides how the coordinates are used.
-      
-          false                 coordinates are only used once
-          true                  coordinates are reused; for example, lines are connected
-
-      Default: ]] .. tostring(DefaultShape.connectShapes)
-   
-  shapeFieldUtil.connect = shapeFieldUtil.connectShapes -- alias
-
-
-  -- Add the default new functions to "ConfigConstructor":
-  
-  
-  -- @TheRedDaemon 
-  function ConfigConstructor.newBaseConfig(fields)
-    return DefaultBase:new(fields)
-  end
-  
-  
-  -- @TheRedDaemon
-  function ConfigConstructor.newSprayConfig(fields)
-    return DefaultSpray:new(fields)
-  end
-  
-  
-  -- @TheRedDaemon
-  function ConfigConstructor.newShapeConfig(fields)
-    return DefaultShape:new(fields)
-  end
-  
-  
-  -- @TheRedDaemon
-  function ConfigConstructor.newMirrorConfig(fields)
-    return DefaultMirror:new(fields)
-  end
-end
-
-
--- @TheRedDaemon: Create modification configurations:
-
-
-mirror = ConfigConstructor.newMirrorConfig{ active = true }
-
--- @TheRedDaemon: Second mirror. Sends table with from default deviating value.
-mirror2 = ConfigConstructor.newMirrorConfig()
-
-spray = ConfigConstructor.newSprayConfig()
-
-shape = ConfigConstructor.newShapeConfig()
-
-shape2 = ConfigConstructor.newShapeConfig()
-
-
---[[
-  Coordinate modification order
-  
-  Lua was seemingly not able to add global function refs at the start (before definition?).
-  So the array and it's values are created here.
-
-  @TheRedDaemon
-]]--
-ACTIVE_TRANSFORMATIONS = {
-   shape        ,           -- 1. draw shape
-   spray        ,           -- 2. mess it up
-   shape2       ,           -- 3. maybe create more complex shape
-   mirror       ,           -- 4. mirror
-   mirror2      ,           -- 5. second mirror
+
+--[[
+  @TheRedDaemon:
+  Some bigger restructuring might be necessary (one day). Among that:
+    - from table.insert to direct index
+    - even more visual space between function complexes
+    - restructure function complexes
+    - remove control functions where not needed anymore
+    - a table of contents at the start, so that one could better CTRL+F to the intended place
+]]--
+
+-- //////////////////////////
+-- // help text and status //
+-- //////////////////////////
+
+
+--[[
+  Help text displayed by the console.
+  
+  Help text is created during start-up and can not be changed without restart?
+
+  @TheRedDaemon
+]]--
+HELP = [[
+
+This console is used to configure additional map editor features.
+(feature, parameter and value are dummy names)
+
+    feature()                           displays feature help text
+    feature("parameter")                displays parameter help text
+    feature("parameter", value)         assign a new value to a feature parameter
+
+
+To get the current configurations you can use:
+
+
+    status                              get all parameters of the active features
+    return feature.parameter            get the value of one parameter
+
+The following features are implemented and currently applied in the order they are mentioned:
+
+    shape, spray, shape2, mirror, mirror2
+
+Use for example "mirror()" to get an explanation and a parameter list.
+
+WARNING: Currently max 200 actions are supported. Big shapes, especially when mirrored, reach
+         this limit very fast. So do not be surprised if only one half of a shape appears.
+]]
+
+
+--[[
+## Spray Brush ##
+    "Sprays" the current coordinates by displacing them by a random amount.
+    
+    SPRAY.active -> deactivate/activate
+        boolean             false or true
+        
+    SPRAY.sprayExp -> higher values lead to more positions close to the actual brush position
+        Integer             whole numbers, should be bigger than 1
+    
+    SPRAY.sprayMax -> max deviation from the actual brush position for both axes
+        Integer             whole numbers
+        
+    SPRAY.sprayMin -> min deviation from the actual brush position for both axes
+        Integer             whole numbers
+    
+    SPRAY.sprayInt -> intensity; if random number bigger, skips the draw call
+        Float               value between 0 to 1, inclusive
+        
+    SPRAY.keepOriginalCoord -> also use the original coordinate
+        boolean             false or true
+        
+    SPRAY.sprayIntMode -> where Intensity is used; only used if "SPRAY.keepOriginalCoord = true"
+        "deviated"          effects the deviated coords; original are always applied
+        "original"          effects the original coords; deviated are always applied
+        "both"              effects both coords independent from each other
+        "together"          either both or none are applied
+        "separator"         intensity applies to deviated; uses original if deviated is not used
+    
+    SPRAY.coordOrder -> order of coordinates after spraying; only used if "SPRAY.keepOriginalCoord = true"
+        "original"          all original first
+        "deviated"          all deviated first
+        "coordOriginal"     if both are applied, first original, then deviated    
+        "coordDeviated"     if both are applied, first deviated, then original
+]]--
+--[[
+  Creates status text.
+  
+  The text will contain the value "active". However, non-active features are filtered.
+  
+  Note: The "func" value is received, but is not placed into the string.
+
+
+  @TheRedDaemon
+]]--
+function getStatus()
+  local statusTable = {}
+  statusTable[1] = "\nSTATUS (in execution order):\n" -- first new line
+  
+  local count = 2
+  local featureCounter = 1
+  for _, feature in ipairs(ACTIVE_TRANSFORMATIONS) do
+    local featureStatus = feature:getPublicStatus()
+
+
+    -- only active
+    if featureStatus.active ~= nil and featureStatus.active == true then
+      statusTable[count] = "\n" .. tostring(featureCounter) .. ". " .. tostring(featureStatus.__name) .. "\n"
+      count = count + 1
+      featureCounter = featureCounter + 1
+      
+      for field, value in pairs(featureStatus) do
+        if not (field == "__name" or field == "func") then
+          local toPad = 30 - string.len(field)
+          local featStr = tostring(field) .. string.rep(" ", toPad) .. ":    " .. tostring(value)
+          statusTable[count] = "\t" .. featStr .. "\n"
+          count = count + 1
+        end
+      end
+    end
+  end
+  
+  if count < 3 then
+    statusTable[count] = "No feature active at the moment.\n"
+  end
+
+  return table.concat(statusTable)
+end
+
+
+-- //////////////////////
+-- // helper functions //
+-- //////////////////////
+
+
+--[[
+  Returns "true" should the table be empty.
+
+  source: https://stackoverflow.com/a/1252776
+  
+  @TheRedDaemon
+]]--
+function isTableEmpty(t)
+  local next = next
+  return next(t) == nil
+end
+
+
+--[[
+  Gets the number of entries in a table.
+  
+  Apparently there is #, but this only works on array-style tables.
+  O(N) is the most efficient this can get without meta structures (a "count" variable for example)
+  source: https://stackoverflow.com/a/2705804
+  
+  @TheRedDaemon
+]]--
+function getTableLength(t)
+  local count = 0
+  for _ in pairs(t) do count = count + 1 end
+  return count
+end
+
+
+--[[
+  A simple rounding to full numbers function.
+  
+  Note: 0.5 -> 1, but -0.5 -> 0
+  source: https://scriptinghelpers.org/questions/4850/how-do-i-round-numbers-in-lua-answered
+  
+  @TheRedDaemon
+]]--
+function round(x)
+  return x + 0.5 - (x + 0.5) % 1
+end
+
+
+--[[
+  Find coord duplicates in "coordTable".
+  
+  If "display" true -> prints duplicates
+  
+  @TheRedDaemon
+]]--
+function countCoordDuplicates(coordTable, display)
+  if display ~= false and display ~= true then
+    display = false -- default
+  end
+  
+  local numberOfDuplicates = 0
+  for indexOne, coordOne in ipairs(coordTable) do
+    for indexTwo, coordTwo in ipairs(coordTable) do
+      -- also ignore the same and previous entries to prevent duplicates of duplicates
+      if indexOne < indexTwo and coordOne[1] == coordTwo[1] and coordOne[2] == coordTwo[2] then
+        numberOfDuplicates = numberOfDuplicates + 1
+      
+        if display then
+          print("Duplicate found: " ..coordOne[1] ..":" ..coordOne[2])
+        end
+      end
+    end
+  end
+  return numberOfDuplicates
+end
+
+
+
+-- ////////////////////////////////////////
+-- // brush and mirror support functions //
+-- ////////////////////////////////////////
+
+
+-- // spray brush //
+
+
+--[[
+  Generates a random deviation for the spray brush.
+  
+  "centeringExp" is the exponent used on a random value between 0 and 1. Higher values increase
+  the chance that the deviation is small and the resulting coord more centered. Should be 1 or bigger.
+  Max deviation for both axes is set by the difference between "sizeMin" and "sizeMax".
+  
+  @TheRedDaemon
+]]--
+function randomSprayDeviation(centeringExp, sizeMin, sizeMax)
+  local range = sizeMax - sizeMin
+  local rand = round((math.random()^centeringExp) * range) + sizeMin
+  rand = math.random() < 0.5 and -rand or rand -- plus or minus
+  return rand
+end
+
+
+-- // shape brush //
+
+
+--[[
+  Fills coordTable with {x,y} int coordinates using Bresenham's line algorithm.
+  
+  According to source, this version does not guarantee a coordinate order. Could be x0, y0 to x1, y1 or vise versa.
+  source: https://en.wikipedia.org/wiki/Bresenham%27s_line_algorithm
+
+  @TheRedDaemon
+]]--
+function fillWithLineCoords(x0, y0, x1, y1, coordTable)      
+  local dx = math.abs(x1 - x0)
+  local sx = x0 < x1 and 1 or -1
+  local dy = -math.abs(y1 - y0)
+  local sy = y0 < y1 and 1 or -1
+  local err = dx + dy  -- error value e_xy
+  while true do  -- loop
+    table.insert(coordTable, {x0, y0})
+    if x0 == x1 and y0 == y1 then break end
+    local e2 = 2 * err
+    if e2 >= dy then -- e_xy+e_x > 0
+        err = err + dy
+        x0 = x0 + sx
+    end
+    if e2 <= dx then -- e_xy+e_y < 0
+        err = err + dx
+        y0 = y0 + sy
+    end
+  end
+end
+
+
+--[[
+  Create coords in such a way that the player sees a rectangle.
+  
+  Used own function, maybe change to four "fillWithLineCoords" one day?
+  (But this would only save visual space in this file.)
+
+  @TheRedDaemon
+]]--
+function fillWithRectCoords(x0, y0, x1, y1, coordTable)
+  local xDiff = x1 - x0
+  local yDiff = y1 - y0
+  local stepsSide = (xDiff - yDiff) / 2
+  local stepsDown = (xDiff + yDiff) / 2
+
+  -- prevent duplicates (could also use line algorithm instead?)
+  if stepsSide == 0 or stepsDown == 0 then
+    local isDownLine = stepsSide == 0
+    local steps = isDownLine and stepsDown or stepsSide
+    for i = 0, steps, 0 < steps and 1 or -1 do
+      if isDownLine then
+        table.insert(coordTable, {x0 + i, y0 + i})
+      else
+        table.insert(coordTable, {x0 + i, y0 - i})
+      end
+    end
+    return
+  end
+
+  for i = 0, stepsSide, 0 < stepsSide and 1 or -1 do
+    table.insert(coordTable, {x0 + i, y0 - i})
+    table.insert(coordTable, {x1 - i, y1 + i})
+  end
+
+  local ySign = 0 < stepsDown and 1 or -1
+  for i = 0 + ySign, stepsDown - ySign + ySign * (stepsDown % 1 ~= 0 and 1 or 0), ySign do
+    table.insert(coordTable, {x0 + i, y0 + i})
+    table.insert(coordTable, {x1 - i, y1 - i})
+  end
+end
+
+
+--[[
+  Create coords in such a way that the player sees a rectangle rotated by 45 degree.
+
+  @TheRedDaemon
+]]--
+function fillWithRect45Coords(x0, y0, x1, y1, coordTable)
+  -- prevent duplicates (could also use line algorithm instead?)
+  if x0 == x1 or y0 == y1 then
+    local xLine = x0 == x1
+    local startPos = xLine and y0 or x0
+    local endPos = xLine and y1 or x1
+    for i = startPos, endPos, startPos < endPos and 1 or -1 do
+      if xLine then
+        table.insert(coordTable, {x0, i})
+      else
+        table.insert(coordTable, {i, y0})
+      end
+    end
+    return
+  end
+
+  for i = x0, x1, x0 < x1 and 1 or -1 do
+    table.insert(coordTable, {i, y0})
+    table.insert(coordTable, {i, y1})
+  end
+  
+  local ySign = y0 < y1 and 1 or -1
+  for i = y0 + ySign, y1 - ySign, ySign do -- skip edges set by run over x
+    table.insert(coordTable, {x0, i})
+    table.insert(coordTable, {x1, i})
+  end
+end
+
+
+--[[
+-- @TheRedDaemon: as long as there is a limit on the input actions, this function does not make much sense
+
+
+  Create coords in such a way that the player sees a filled rectangle rotated by 45 degree.
+
+  @TheRedDaemon
+
+function fillWithFilledRect45Coords(x0, y0, x1, y1, coordTable)  
+  for i = x0, x1, x0 < x1 and 1 or -1 do
+    for j = y0, y1, y0 < y1 and 1 or -1 do
+      table.insert(coordTable, {i, j})
+    end
+  end
+end
+]]--
+
+
+--[[
+  Function used to draw a circle using Mid-Point Circle Drawing Algorithm.
+  
+  source: https://www.geeksforgeeks.org/mid-point-circle-drawing-algorithm/
+  
+  Note:
+    - originally used Bresenham’s Algorithm (source: https://www.geeksforgeeks.org/bresenhams-circle-drawing-algorithm/)
+    - but it produced duplicates I was unable to remove
+    
+  @TheRedDaemon
+]]--
+function fillWithCircleCoords(x_centre, y_centre, xr, yr, coordTable)
+  local r = round(math.sqrt((x_centre - xr)^2 + (y_centre - yr)^2))
+  local x = r
+  local y = 0
+    
+  -- Slightly changed for SHC, since it produced duplicates and wrong output:
+  -- Printing the initial points on the axes after translation
+  table.insert(coordTable, {r + x_centre, y_centre})
+  if r > 0 then --When radius is zero only a single point will be printed
+    table.insert(coordTable, {-r + x_centre, y_centre})
+    table.insert(coordTable, {x_centre, r + y_centre})
+    table.insert(coordTable, {x_centre, -r + y_centre})
+  end
+    
+  -- Initializing the value of P
+  local P = 1 - r
+  while x > y do 
+    y = y + 1
+    
+    if P <= 0 then -- Mid-point is inside or on the perimeter
+      P = P + 2 * y + 1     
+    else -- Mid-point is outside the perimeter
+      x = x - 1
+      P = P + 2 * y - 2 * x + 1
+    end
+      
+    -- All the perimeter points have already been printed
+    if x < y then break end
+      
+    -- Printing the generated point and its reflection in the other octants after translation
+    table.insert(coordTable, {x + x_centre, y + y_centre})
+    table.insert(coordTable, {-x + x_centre, y + y_centre})
+    table.insert(coordTable, {x + x_centre, -y + y_centre})
+    table.insert(coordTable, {-x + x_centre, -y + y_centre})
+      
+    -- If the generated point is on the line x = y then the perimeter points have already been printed
+    if x ~= y then
+      table.insert(coordTable, {y + x_centre, x + y_centre})
+      table.insert(coordTable, {-y + x_centre, x + y_centre})
+      table.insert(coordTable, {y + x_centre, -x + y_centre})
+      table.insert(coordTable, {-y + x_centre, -x + y_centre})
+    end
+  end
+end
+
+
+-- // mirror support //
+
+
+--[[
+  Checks if the "mirrorMode" is supported.
+  If not, returns "false" and sends message to console.
+
+  @TheRedDaemon
+]]--
+function isValidMirrorMode(mirrorMode)
+  if mirrorMode == "point" or mirrorMode == "horizontal" or mirrorMode == "vertical" or
+      mirrorMode == "diagonal_x" or mirrorMode == "diagonal_y" then
+    return true
+  else
+    print("Don't know this mirror mode: " .. mirrorMode)
+    return false
+  end
+end
+
+
+-- @gynt
+function applyMirrorFunction(x, y, size, mirrorMode)
+  local newx = x
+  local newy = y
+  
+  --[[
+    @TheRedDaemon:
+  
+    SUGGESTION: "point" is also a rotation
+    -> maybe add the ability to apply a point rotation to the action instead
+      - so that I could mirror the action in 4 corners, or even 8
+      - center is between 199 and 200, so rotation likely requires translation by -199.5 before
+      - Note -> do not forget to also use "size" for this rotations in some way; it is ignored by
+                other modifications so far...
+  ]]--
+  if mirrorMode == "point" then
+    newx = (399 - x) - (size - 1)
+    newy = (399 - y) - (size - 1)
+  elseif mirrorMode == "horizontal" then
+    newx = (399 - y) - (size - 1)
+    newy = (399 - x) - (size - 1)
+  elseif mirrorMode == "vertical" then
+    newx = y
+    newy = x
+  elseif mirrorMode == "diagonal_x" then
+    newx = x
+    newy = 399 - y - (size - 1)
+  elseif mirrorMode == "diagonal_y" then
+    newx = 399 - x - (size - 1)
+    newy = y
+  end
+  -- @TheRedDaemon: Fails silently to not clutter the console.
+  
+  return {newx, newy}
+end
+
+
+
+-- ///////////////////////
+-- // control functions //
+-- ///////////////////////
+
+
+--[[
+  Uses a previous click and the current click to generate NEW "coordlist" that forms a shape.
+  Or will try to create multiple shapes in a NEW "coordlist" if it receives multiple coords.
+  
+  Returns an empty "coordlist" after it stored the first coordinate for the shape if
+  "config.removeRememberedCoords" is set to "true".
+  If multiple coords are received, then setting "config.connectShapes" to "true" will use non
+  start or end coords twice and will result in connected shapes.
+  A single shape should not produce duplicates. Multiple will.
+  
+  WARNING: Currently maximal 200 coords can be applied. This easily results in incomplete big shapes.
+  WARNING: The first coordinate is only invalidated after use, after receiving multiple coords
+           or after disabling the shape brush.
+  
+  @TheRedDaemon
+]]--
+function applyShape(config, coordlist, size)
+  if not config.active or isTableEmpty(coordlist) then
+    config.lastCoords = {} -- remove last entry if brush inactive (sadly happens on every call)
+    return coordlist
+  end
+  local newCoordlist = {}
+  
+  -- trusting on continuous index (should this make issues: get length)
+  -- currently no shape that takes three points, so this can be general
+  if coordlist[2] == nil and isTableEmpty(config.lastCoords) then
+    config.lastCoords = coordlist
+    return config.removeRememberedCoords and newCoordlist or coordlist
+  end
+  
+  local shape = config.shape
+  local fillFunction = nil
+  
+  if shape == "line" then
+    fillFunction = fillWithLineCoords
+  elseif shape == "rect" then
+    fillFunction = fillWithRectCoords
+  elseif shape == "rect45" then
+    fillFunction = fillWithRect45Coords
+  elseif shape == "circle" then
+    fillFunction = fillWithCircleCoords
+  end
+  
+  if fillFunction == nil then
+    print("No valid shape: " ..shape)
+    config.lastCoords = {} -- remove due to invalid shape
+    return coordlist
+  end
+  
+  if coordlist[2] == nil then
+    -- no shape with more than two coords, so:
+    fillFunction(config.lastCoords[1][1], config.lastCoords[1][2],
+        coordlist[1][1], coordlist[1][2], newCoordlist)
+  else
+    local connectShapes = config.connectShapes
+  
+    -- no shape with anything other than two coords, so the loop can be simple
+    local lastCoord = nil
+    for _, coord in ipairs(coordlist) do
+      if lastCoord ~= nil then
+        fillFunction(lastCoord[1], lastCoord[2], coord[1], coord[2], newCoordlist)
+        lastCoord = connectShapes and coord or nil
+      else
+        lastCoord = coord
+      end
+    end
+  end
+  
+  config.lastCoords = {} -- remove points after any kind of shape was applied
+  
+  -- print("Number of coord duplicates after applying shape: " ..countCoordDuplicates(newCoordlist)) -- debug
+  
+  return newCoordlist
+end
+
+
+--[[
+  Modifies coords in coordlist by adding a random deviation.
+  
+  If config.sprayInt < 1 or config.keepOriginalCoord, this function will build
+  a new coordlist with the remaining coords.
+  For a description of the config parameters see default values or HELP text.
+  
+  Produces coordinate duplicates.
+
+  @TheRedDaemon
+]]--
+function applySpray(config, coordlist, size)
+  if not config.active or isTableEmpty(coordlist) then
+    return coordlist
+  end
+  
+  local sprayInt = config.sprayInt
+  local sprayExp = config.sprayExp
+  
+  -- very simple structure, easy to break, but should be ok
+  local sprayMin = config.sprayMin
+  local sprayMax = config.sprayMax
+  
+  -- requires more complicated algorithm
+  if config.keepOriginalCoord then
+    local sprayIntMode = config.sprayIntMode
+    local coordOrder = config.coordOrder
+    local intOnOrig = sprayIntMode == "original" or sprayIntMode == "both"
+    local intOnDev = sprayIntMode ~= "original" -- always needed, except when "original"
+    
+    if not (coordOrder == "coordOriginal" or coordOrder == "coordDeviated" or
+        coordOrder == "original" or coordOrder == "deviated") then
+      print("No valid coordOrder for spray: " ..coordOrder)
+      return coordlist
+    end
+    
+    if not (intOnOrig or sprayIntMode == "together" or
+        sprayIntMode == "deviated" or sprayIntMode == "separator") then
+      print("No valid sprayIntMode for spray: " ..sprayIntMode)
+      return coordlist
+    end
+    
+    local keepOriginFunc
+    if sprayIntMode == "together" then
+      keepOriginFunc = function(keepDev)
+        return keepDev
+      end
+    elseif sprayIntMode == "separator" then
+      keepOriginFunc = function(keepDev)
+        return not keepDev
+      end
+    else
+      keepOriginFunc = function(keepDev)
+        return not intOnOrig or math.random() < sprayInt
+      end
+    end
+    
+    local originalCoords = {}
+    local deviatedCoords = (coordOrder == "coordOriginal" or
+        coordOrder == "coordDeviated") and originalCoords or {}
+    
+    -- switches coords apply order for "coordDeviated"
+    local coordAddFunc
+    if coordOrder == "coordDeviated" then
+      coordAddFunc = function(origCoord, devCoord)
+        if devCoord ~= nil then
+          table.insert(deviatedCoords, devCoord)
+        end
+        if origCoord ~= nil then
+          table.insert(originalCoords, origCoord)
+        end
+      end
+    else
+      coordAddFunc = function(origCoord, devCoord)
+        if origCoord ~= nil then
+          table.insert(originalCoords, origCoord)
+        end
+        if devCoord ~= nil then
+          table.insert(deviatedCoords, devCoord)
+        end
+      end
+    end
+    
+    for _, coord in ipairs(coordlist) do
+      local keepDev = not intOnDev or math.random() < sprayInt 
+      local keepOrigin = keepOriginFunc(keepDev)
+    
+      local origCoord = keepOrigin and coord or nil
+      local devCoord = keepDev and {
+            coord[1] + randomSprayDeviation(sprayExp, sprayMin, sprayMax),
+            coord[2] + randomSprayDeviation(sprayExp, sprayMin, sprayMax)
+          } or nil
+
+      coordAddFunc(origCoord, devCoord)
+    end
+    
+    -- add coords if not already one table
+    if coordOrder == "original" then
+      for _, coord in ipairs(deviatedCoords) do
+        table.insert(originalCoords, coord)
+      end
+    elseif coordOrder == "deviated" then
+      for _, coord in ipairs(originalCoords) do
+        table.insert(deviatedCoords, coord)
+      end
+      
+      originalCoords = deviatedCoords
+    end
+    
+    coordlist = originalCoords
+  else
+    -- "sprayIntMode" or "coordOrder" only has an effect if original is kept
+    if sprayInt < 1 then
+      local newCoordlist = {}
+    
+      for _, coord in ipairs(coordlist) do
+        -- only add coord if random number smaller then sprayInt
+        if math.random() < sprayInt then
+          coord[1] = coord[1] + randomSprayDeviation(sprayExp, sprayMin, sprayMax)
+          coord[2] = coord[2] + randomSprayDeviation(sprayExp, sprayMin, sprayMax)
+          table.insert(newCoordlist, coord)
+        end
+      end
+      
+      coordlist = newCoordlist
+    else
+      for _, coord in ipairs(coordlist) do
+        coord[1] = coord[1] + randomSprayDeviation(sprayExp, sprayMin, sprayMax)
+        coord[2] = coord[2] + randomSprayDeviation(sprayExp, sprayMin, sprayMax)
+      end
+    end
+  end
+  
+  -- print("Number of coord duplicates after applying spray: " ..countCoordDuplicates(coordlist)) -- debug
+  
+  return coordlist
+end
+
+
+--[[
+  Mirror all coordinates and return a modified or new "coordlist" with all coordinates.
+  
+  The coordinate structure after mirroring might have some effects on the results.
+  For example, bigger rocks might block each other.
+  The order types are shown here, using an example where the shape "line" is used to draw a 3 coord line,
+  which is then mirrored two times (first with vertical mirror, then horizontal):
+  
+   1     |     4                 1     |     4                 1     |     3
+    2    |    7                   2    |    5                   5    |    7  
+     3   |  10                     3   |   6                     9   |  11   
+  _______|_______               _______|_______               _______|_______
+         |                             |                             |       
+     11  |  12                     9   |  12                     10  |  12   
+    8    |    9                   8    |    11                  6    |    8  
+   5     |     6                 7     |     10                2     |     4 
+   
+  original order                ordered by original shape     ordered by original coordinates
+  (not supported anymore)       .coordOrder(both): "shape"    .coordOrder(both): "coord"
+  
+  Produces coordinate duplicates.
+  
+  @gynt (original), @TheRedDaemon
+]]--
+function applyMirror(config, coordlist, size)
+  local mirrorMode = config.mirrorMode
+  if not config.active or isTableEmpty(coordlist) or not isValidMirrorMode(mirrorMode) then
+    return coordlist
+  end
+  local coordOrder = config.coordOrder
+  
+  if coordOrder == "coord" then
+    local newCoordTable = {}
+    
+    for _, coord in ipairs(coordlist) do
+      table.insert(newCoordTable, coord)
+      table.insert(newCoordTable, applyMirrorFunction(coord[1], coord[2], size, mirrorMode))
+    end
+    coordlist = newCoordTable
+    
+  elseif coordOrder == "shape" then
+    -- @TheRedDaemon: # should only have number indexes, so this should be fine.
+    for index = 1, #coordlist do
+      table.insert(coordlist, applyMirrorFunction(coordlist[index][1], coordlist[index][2], size, mirrorMode))
+    end
+  else
+    print("No valid coordinate order: " ..coordOrder)
+  end
+  
+  -- print("Number of coord duplicates after applying mirrors: " ..countCoordDuplicates(coordlist)) -- debug
+  
+  return coordlist
+end
+
+
+-- @gynt
+function erase(x, y, brush)
+  return applyBrush(x, y, brush)
+end
+
+
+-- @gynt
+function setTerrainTypeEarth(x, y, brush)
+  return applyBrush(x, y, brush)
+end
+
+
+--[[
+  change is actually a signed byte, it can be -1 for example to decrease terrain height
+
+  @gynt
+]]--
+function changeTerrainHeight(x, y, brush, change)
+  return transformTerrain(x, y, brush, change)
+end
+
+
+-- @gynt
+function levelTerrain(x, y, brush, unknown)
+  return transformTerrain(x, y, brush, unknown)
+end
+
+
+-- @gynt
+function minHeightTerrain(x, y, brush, unknown)
+  return transformTerrain(x, y, brush, unknown)
+end
+
+
+-- @gynt
+function createPlateau(x, y, brush, intensity)
+  return transformTerrain(x, y, brush, intensity)
+end
+
+
+-- @gynt
+function createHill(x, y, intensity)
+  return applyBrush(x, y, intensity)
+end
+
+
+-- @gynt
+function placeAnimal(x, y, animalType)
+  return applyBrush(x, y, animalType)
+end
+
+
+-- @gynt: functions that now do the actual thing required :)
+
+
+--[[
+  General function to create coordinatelist.
+  
+  WARNING: The only coordinate modification so far that respects "size" is "applyMirror".
+  
+  @TheRedDaemon 
+]]--
+function applyCoordModification(x, y, size)
+  -- print("Current Coord: " ..x ..":" ..y) -- debug
+  
+  local coordinatelist = {{x, y}}
+  for _, config in ipairs(ACTIVE_TRANSFORMATIONS) do -- ipairs to guarantee order
+    coordinatelist = config.func(config, coordinatelist, size)
+  end
+  
+  -- print("Total number of coords: " ..getTableLength(coordinatelist)) -- debug
+  
+  return coordinatelist
+end
+
+
+-- @gynt
+function applyBrush (x, y, brush)
+  coordinatelist = applyCoordModification(x, y, 1)  
+  
+  for k,coordpair in ipairs(coordinatelist) do
+    table.insert(coordpair, brush)
+  end
+  
+  return coordinatelist
+end
+
+
+-- @gynt
+function transformTerrain(x, y, brush, change)
+  coordinatelist = applyCoordModification(x, y, 1)  
+  
+  for k,coordpair in ipairs(coordinatelist) do
+    table.insert(coordpair, brush)
+    table.insert(coordpair, change)
+  end
+  
+  return coordinatelist
+end
+
+
+-- @gynt
+function setTerrainType(x, y, brush, terrainType, unknown)
+  coordinatelist = applyCoordModification(x, y, 1)  
+  
+  for k,coordpair in ipairs(coordinatelist) do
+    table.insert(coordpair, brush)
+    table.insert(coordpair, terrainType)
+    table.insert(coordpair, unknown)
+  end
+  
+  return coordinatelist
+end
+
+
+--[[
+  objectType == 20 means the object is a rock and math.floor(rockType / 4)+1 will indicate the rock size
+  
+  @gynt
+]]--
+function placeTreeOrRock(x, y, objectType, rockType)
+  
+  if objectType == 20 then -- adjust with a translation for the fact that a rock can be larger than 1x1
+    coordinatelist = applyCoordModification(x, y, math.floor(rockType/4)+1)  
+  else
+    coordinatelist = applyCoordModification(x, y, 1)  
+  end
+  
+  for k,coordpair in ipairs(coordinatelist) do
+    table.insert(coordpair, objectType)
+    table.insert(coordpair, rockType)
+  end
+  
+  return coordinatelist  
+end
+
+
+
+-- /////////////////////
+-- // config and data //
+-- /////////////////////
+
+
+--[[
+  Create default modification configurations using simple LUA OOP.
+  Source: https://www.lua.org/pil/16.2.html
+
+  Wrapped it in different scope to also test scoping and function assign.
+  This can be changed.
+
+  @TheRedDaemon
+]]--
+ConfigConstructor = {} -- default constructors
+do
+
+  
+  -- // assert functions //
+  
+  
+  -- @TheRedDaemon
+  local function checkType(value, intendedType, failMessage)
+    local res = type(value) == intendedType
+    if not res and failMessage ~= nil then
+      print(failMessage)
+    end
+    return res
+  end
+
+  
+  -- @TheRedDaemon
+  local function isBoolean(value)
+    return checkType(value, "boolean", "The given parameter value was not true or false (Boolean).")
+  end
+  
+  
+  -- @TheRedDaemon
+  local function isNumber(value)
+    return checkType(value, "number", "The given parameter value was no number.")
+  end
+  
+  
+  -- @TheRedDaemon
+  local function isInteger(value)
+    local res = isNumber(value)
+    if res and math.floor(value) ~= value then
+      print("The given parameter value was no whole number (Integer).")
+      res = false
+    end
+    return res
+  end
+  
+  
+  -- @TheRedDaemon
+  local function isString(value)
+    return checkType(value, "string", "The given parameter value was no string.")
+  end
+  
+  
+  --[[
+    Checks if a number is in a specific range (inclusive).
+    Setting "minRange" or "maxRange" to "nil" will assume no border.
+  
+    @TheRedDaemon
+  ]]--
+  local function isInRange(number, minRange, maxRange, rangeMessage)
+    if minRange ~= nil and number < minRange then
+      print("The given number is too small. Allowed range: ", rangeMessage)
+      return false
+    end
+    
+    if maxRange ~= nil and number > maxRange then
+      print("The given number is too big. Allowed range: ", rangeMessage)
+      return false
+    end
+    
+    return true
+  end
+  
+  
+  -- // configuration tables //
+  
+  
+  --[[
+    Create default configuration base table.
+  
+    @TheRedDaemon
+  ]]--
+  local DefaultBase = {
+    active      =   false   ,   -- is the modification active
+    
+    _FieldUtil_ =   {}      ,   -- includes check functions and help texts by parameter name
+    __name = "Base Configuration Object", -- debug info
+  }
+  
+  
+  --[[
+    Add dummy "func" to "DefaultBase".
+    Executed if func in config not set. Returns "coordinatelist" unchanged.
+  
+    @TheRedDaemon
+  ]]--
+  function DefaultBase.func(config, coordinatelist, size)
+    print("Noticed config without a valid function. No changes to coords.")
+    return coordinatelist
+  end
+  
+  
+  --[[
+    General function to set a field in the configuration.
+    Also prints help texts.
+    
+    Returns true if any field was set. Might not be the field requested through "field".
+  
+    @TheRedDaemon
+  ]]--
+  function DefaultBase:setField(field, value)
+    if field == nil then
+      local featureCon = self._FieldUtil_[self.__name]
+      local featureText = featureCon ~= nil and featureCon.help or nil
+      if featureText == nil then
+        featureText = "No feature description found."
+      end
+      
+      print(featureText)
+      return false
+    end
+    
+    local fieldUtil = nil
+    local currentClass = self
+    repeat
+      fieldUtil = currentClass._FieldUtil_[field]
+      if fieldUtil == nil then
+        currentClass = getmetatable(currentClass) -- check parent for validation or help text
+        if currentClass == nil then
+          print("No parameter handler for this name found: ", field)
+          return false
+        end
+      end
+    until (fieldUtil ~= nil)
+    
+    if value == nil then
+      local fieldText = fieldUtil.help
+      if fieldText == nil then
+        fieldText = "No parameter description found."
+      end
+      print(fieldText)
+      return false
+    end
+    
+    return fieldUtil.set(self, field, value)
+  end
+  
+  
+  --[[
+    General function to guard a simple field assignment.
+    If this configuration does not have an index named "field", the assignment is prevented.
+    
+    WARNING: Does not prevent wrong assignments to valid fields.
+  
+    @gynt, @TheRedDaemon
+  ]]--
+  function DefaultBase:guardedAssign(field, value)
+    if self[field] == nil then
+      print("'" .. tostring(field) .. "' is not a valid parameter for this feature.")
+    else
+      rawset(self, field, value)
+    end
+  end
+  
+  
+  --[[
+    Creates a status using the structure in _FieldUtil_.
+    Aliases will be filtered by using rawget(), so that they do not fall through on accident.
+    
+    Will return a table of key value pairs. Keys are the parameter.
+    The configuration description will be in "__name"..
+  
+    @TheRedDaemon
+  ]]--
+  function DefaultBase:getPublicStatus()
+    local statusTable = {}
+    
+    statusTable.__name = self._FieldUtil_[self.__name] ~= nil and self.__name or "Unknown"
+    
+    local currentClass = self
+    repeat
+      local currentFieldUtil = nil
+      repeat
+        currentFieldUtil = rawget(currentClass, "_FieldUtil_")
+        if currentFieldUtil == nil then
+          currentClass = getmetatable(currentClass) -- check parent
+        end
+        if currentClass == nil then
+          return statusTable -- we are done
+        end
+      until (currentFieldUtil ~= nil)
+
+      for field, _ in pairs(currentFieldUtil) do
+      
+        -- will notice default fields, filters aliases, does not override (keeps specialized)
+        if rawget(currentClass, field) ~= nil and statusTable[field] == nil then
+          statusTable[field] = self[field] -- add current value
+        end
+      end
+      
+      currentClass = getmetatable(currentClass)
+    until (currentClass == nil)
+    
+    return statusTable
+  end
+  
+  
+  --[[
+    Constructs new object (or class, there does not seem to be a difference) from the default base values.
+    "fields" is a table that can already provide values that extend the object or override functions.
+  
+    @TheRedDaemon
+  ]]--
+  function DefaultBase:new(fields)
+    fields = fields or {}
+    setmetatable(fields, self)
+    self.__index = self
+    self.__call = DefaultBase.setField -- sets __call always to default handler
+    self.__newindex = DefaultBase.guardedAssign -- sets __newindex always to default handler
+    return fields
+  end
+
+
+  -- @TheRedDaemon: Create default configuration tables:
+
+
+  local DefaultShape = DefaultBase:new{
+    shape                   =   "line"          ,   -- shapes: "line", "rect", "rect45", "circle"
+    removeRememberedCoords  =   true            ,   -- "true": coord added to "lastCoords" is removed from the pipeline
+    connectShapes           =   false           ,   -- connectShapes: "true": coordlist index is only moved by 1 before the next shape is drawn
+                                                    --                "false": uses coords only once, unused remainders are silently discarded
+             
+    --[[
+      @TheRedDaemon: I am a bit annoyed that this config holds some status.
+      
+      SUGGESTION:
+        Maybe use yet another modification "applyCollector" (or something like this), which collects an amount
+        of coords before giving all of it to the next stage, so one would have an extra system for that.
+        Options could be the number to collect and whether or not the collected coords should be devoured.
+        Issues:
+          - Too complicated for now -> Shape would need two options to work.
+          - Resetting the collections would require some sort of notification, like a "changed brush" or
+            "deselected" tool event.
+    ]]--
+    lastCoords              =   {}              ,   -- data: last selected points
+                            
+    func                    =   applyShape      ,
+    
+    __name = "Shape Feature Configuration", -- debug info
+  }
+  
+  local DefaultMirror = DefaultBase:new{
+    mirrorMode  =   "point"         ,   -- mirroring type: "horizontal", "vertical", "diagonal_x", "diagonal_y", "point"
+    coordOrder  =   "coord"         ,   -- order of coordinates after mirroring: "shape", "coord"
+    
+    func        =   applyMirror     ,
+    
+    __name = "Mirror Feature Configuration", -- debug info
+  }
+  
+  
+  local DefaultSpray = DefaultBase:new{
+    sprayExp            =   3               ,   -- higher -> more centered, should be bigger than 1
+    sprayMax            =   8               ,   -- max spray deviation for both axes
+    sprayMin            =   0               ,   -- min spray deviation for both axes
+    sprayInt            =   0.25            ,   -- intensity -> 0 to 1, if random number bigger, skips the draw call
+    keepOriginalCoord   =   false           ,   -- "true": also applies the original coord alongside the deviated
+    sprayIntMode        =   "both"          ,   -- effect of Int on: "deviated", "original", "both", "together", "separator"
+    coordOrder          =   "original"      ,   -- which coords are applied first: "original", "deviated", "coordOriginal", "coordDeviated"
+    
+    func                =   applySpray      ,
+    
+    __name = "Spray Feature Configuration", -- debug info
+  }
+  
+
+  --[[
+    Create all _FieldUtil_ for the configurations.
+    
+    @TheRedDaemon
+  ]]--
+  
+  -- @TheRedDaemon: Do the (...).set functions need the field value?
+  -- @TheRedDaemon: It might be beneficial to create some helper functions in the future.
+  
+  
+  -- // base
+  local baseFieldUtil = DefaultBase._FieldUtil_
+  
+  baseFieldUtil[DefaultBase.__name] = {}
+  baseFieldUtil[DefaultBase.__name].help = [[
+    
+      ## Base Configuration ##
+      This is a raw configuration object.
+      If you can read this and you did not intend to experiment with the functions,
+      please report this as a bug on github.]]
+  
+  -- func
+  baseFieldUtil.func = {}
+  
+  function baseFieldUtil.func.set(config, field, value)
+    print("The function of this configuration can not be changed with this method.")
+  end
+  
+  baseFieldUtil.func.help = [[
+    
+      "func"
+      The parameter "func" contains the function which will be called with this configuration.
+      This is an internal value and should not be changed.]]
+      
+  -- active
+  baseFieldUtil.active = {}
+  
+  function baseFieldUtil.active.set(config, field, value)
+    local res = isBoolean(value)
+    if res then
+      config.active = value
+      if value then
+        print("Feature activated.")
+      else
+        print("Feature deactivated.")
+      end
+    end
+    return res
+  end
+  
+  baseFieldUtil.active.help = [[
+    
+      "active"
+      General activation parameter. Controls whether the feature is active or not.
+      This parameter might be set by other parameter changes.
+      
+          false                 feature is deactivated
+          true                  feature is active
+          
+      Default: ]] .. tostring(DefaultBase.active)
+  
+  
+  -- // spray
+  DefaultSpray._FieldUtil_ = {}
+  local sprayFieldUtil = DefaultSpray._FieldUtil_
+  
+  sprayFieldUtil[DefaultSpray.__name] = {}
+  sprayFieldUtil[DefaultSpray.__name].help = [[
+    
+      ## Spray Modification ##
+      "Sprays" the received coordinates by displacing them by a random amount.
+    
+      Parameter                     Possible values
+          active                        false, true
+          sprayExp / exp                >= 1.0
+          spraySize / size              >= 0
+          sprayInt / int                0.0 <= value <= 1.0]]
+  
+  -- sprayExp
+  sprayFieldUtil.sprayExp = {}
+  
+  function sprayFieldUtil.sprayExp.set(config, field, value)
+    local res = isNumber(value) and isInRange(value, 1, nil, ">= 1.0")
+    if res then
+      config.sprayExp = value
+      print("Set spray exponent to: ", value)
+    end
+    return res
+  end
+  
+  sprayFieldUtil.sprayExp.help = [[
+    
+      "sprayExp", alias: "exp"
+      This value is the exponent that is applied to a random number between 0.0 and 1.0.
+      Higher values lead to smaller deviations and more positions close
+      to the actual brush coordinate.
+          
+          >= 1.0                numbers equal to / bigger than 1.0
+
+      Default: ]] .. tostring(DefaultSpray.sprayExp)
+  
+  sprayFieldUtil.exp = sprayFieldUtil.sprayExp -- alias
+  
+  -- sprayInt
+  sprayFieldUtil.sprayInt = {}
+  
+  function sprayFieldUtil.sprayInt.set(config, field, value)
+    local res = isNumber(value) and isInRange(value, 0, 1, "0.0 <= value <= 1.0")
+    if res then
+      config.sprayInt = value
+      print("Set spray intensity to: ", value)
+    end
+    return res
+  end
+  
+  sprayFieldUtil.sprayInt.help = [[
+    
+      "sprayInt", alias: "int"
+      Basically the intensity of the spray.
+      If a random number between 0.0 and 1.0 is bigger than this value, a coordinate is removed.
+      This check is made for every coordinate.
+                
+          0.0 <= value <= 1.0   numbers between 0.0 and 1.0 (inclusive)
+
+      Default: ]] .. tostring(DefaultSpray.sprayInt)
+  
+  sprayFieldUtil.int = sprayFieldUtil.sprayInt -- alias
+  
+  -- spraySize
+  sprayFieldUtil.spraySize = {}
+  
+  function sprayFieldUtil.spraySize.set(config, field, value)
+    local res = isInteger(value) and isInRange(value, 0, nil, ">= 0")
+    if res then
+      config.spraySize = value
+      print("Set spray size to: ", value)
+    end
+    return res
+  end
+  
+  sprayFieldUtil.spraySize.help = [[
+    
+      "spraySize", alias: "size"
+      This value sets the maximal deviation from the actual brush position for both axes.
+
+          >= 0                  whole numbers equal to / bigger than 0
+
+      Default: ]] .. tostring(DefaultSpray.spraySize)
+  
+  sprayFieldUtil.size = sprayFieldUtil.spraySize -- alias
+  
+  
+  -- // mirror
+  DefaultMirror._FieldUtil_ = {}
+  local mirrorFieldUtil = DefaultMirror._FieldUtil_
+  
+  mirrorFieldUtil[DefaultMirror.__name] = {}
+  mirrorFieldUtil[DefaultMirror.__name].help = [[
+    
+      ## Mirror Modification ##
+      Actions are mirrored around one axis.
+      
+      Parameter                     Possible values
+          active                        false, true
+          mirrorMode / mode             "horizontal", "vertical", "diagonal_x", "diagonal_y", "point",
+                                            "none", "off"
+          coordOrder / order            "shape", "coord"]]
+  
+  -- mirrorMode
+  mirrorFieldUtil.mirrorMode = {}
+  
+  function mirrorFieldUtil.mirrorMode.set(config, field, value)
+    local res = isString(value)
+    if res then
+      if value == "none" or value == "off" then
+        config.active = false
+        print("Mirror deactivated.")
+      elseif value == "horizontal" or value == "vertical" or
+          value == "diagonal_x" or value == "diagonal_y" or
+          value == "point" then
+        config.mirrorMode = value
+        config.active = true
+        print("Set mirror active and to mode: ", value)
+      else
+        res = false
+        print("No valid mirror mode: ", value)
+      end
+    end
+    return res
+  end
+  
+  mirrorFieldUtil.mirrorMode.help = [[
+    
+      "mirrorMode", alias: "mode"
+      The type of mirror to apply.
+      Setting values other than "none" or "off" will also activate this feature.
+
+          "horizontal"          mirror around the horizontal
+          "vertical"            mirror around the vertical
+          "diagonal_x"          mirror around the direction of the x-coordinates
+          "diagonal_y"          mirror around the direction of the y-coordinates
+          "point"               mirror around the center of the map
+          "none" / "off"        disables this mirror feature
+
+      Default: ]] .. tostring(DefaultMirror.mirrorMode)
+  
+  mirrorFieldUtil.mode = mirrorFieldUtil.mirrorMode -- alias
+  
+  -- coordOrder
+  mirrorFieldUtil.coordOrder = {}
+  
+  function mirrorFieldUtil.coordOrder.set(config, field, value)
+    local res = isString(value)
+    if res then
+      if value == "shape" or value == "coord" then
+        config.coordOrder = value
+        print("Set coordinate order to: ", value)
+      else
+        res = false
+        print("No valid coordinate order: ", value)
+      end
+    end
+    return res
+  end
+  
+  mirrorFieldUtil.coordOrder.help = [[
+    
+      "coordOrder", alias: "order"
+      Defines the order of coordinates after they are mirrored.
+
+          "shape"               received coordinates are mirrored as a whole and then attached to the list
+          "coord"               every single coordinate will be followed by its mirrored version
+
+      Default: ]] .. tostring(DefaultMirror.coordOrder)
+  
+  mirrorFieldUtil.order = mirrorFieldUtil.coordOrder -- alias
+  
+  
+  -- // shape
+  DefaultShape._FieldUtil_ = {}
+  local shapeFieldUtil = DefaultShape._FieldUtil_
+  
+  shapeFieldUtil[DefaultShape.__name] = {}
+  shapeFieldUtil[DefaultShape.__name].help = [[
+    
+      ## Shape Modification ##
+      This feature uses the received coordinates to generate a shape of coordinates.
+      If it receives only one, it is remembered until it receives a second one to build a shape with.
+      Should it receive more than one, it will try to generate as many shapes as it has coordinates for.
+      WARNING: The remembered coordinate is only invalidated after use or after disabling this feature.
+      
+      Parameter                     Possible values
+          active                        false, true
+          shape                         "line", "rect", "rect45", "circle", "none", "off"
+          removeRememberedCoords /      false, true
+            remove
+          connectShapes / connect       false, true]]
+  
+  -- shape
+  shapeFieldUtil.shape = {}
+  
+  function shapeFieldUtil.shape.set(config, field, value)
+    local res = isString(value)
+    if res then
+      if value == "none" or value == "off" then
+        config.active = false
+        print("Shape brush deactivated.")
+      elseif value == "line" or value == "rect" or
+          value == "rect45" or value == "circle" then
+        config.shape = value
+        config.active = true
+        print("Set shape brush active and to shape: ", value)
+      else
+        res = false
+        print("No valid shape: ", value)
+      end
+    end
+    return res
+  end
+  
+  shapeFieldUtil.shape.help = [[
+    
+      "shape"
+      The type of shape to apply.
+      Setting values other than "none" or "off" will also activate this feature.
+        
+          "line"                a simple line between two points
+          "rect"                rectangle seen from the front; coordinates define edges
+          "rect45"              rectangle along the diagonals; coordinates define edges
+          "circle"              a circle; first coordinate sets middle, second the radius
+          "none" / "off"        disables this shape feature
+
+      Default: ]] .. tostring(DefaultShape.shape)
+  
+  -- removeRememberedCoords
+  shapeFieldUtil.removeRememberedCoords = {}
+  
+  function shapeFieldUtil.removeRememberedCoords.set(config, field, value)
+    local res = isBoolean(value)
+    if res then
+      config.removeRememberedCoords = value
+      if value then
+        print("Remembered coordinates are now removed from the pipeline.")
+      else
+        print("Remembered coordinates will stay in the pipeline.")
+      end
+    end
+    return res
+  end
+  
+  shapeFieldUtil.removeRememberedCoords.help = [[
+    
+      "removeRememberedCoords", alias: "remove"
+      The shape feature stores a coordinate should it receive only one without having stored any.
+      This value indicates whether this first coordinate is discarded or passed further.
+ 
+          false                 keeps the coordinate in the pipeline
+          true                  remembered coordinate is discarded
+
+      Default: ]] .. tostring(DefaultShape.removeRememberedCoords)
+   
+  shapeFieldUtil.remove = shapeFieldUtil.removeRememberedCoords -- alias
+  
+  -- connectShapes
+  shapeFieldUtil.connectShapes = {}
+  
+  function shapeFieldUtil.connectShapes.set(config, field, value)
+    local res = isBoolean(value)
+    if res then
+      config.connectShapes = value
+      if value then
+        print("Coordinates will be reused between shapes.")
+      else
+        print("Coordinates are only used once.")
+      end
+    end
+    return res
+  end
+  
+  shapeFieldUtil.connectShapes.help = [[
+    
+      "connectShapes", alias: "connect"
+      The shape modification may receive multiple coordinates and then tries to create multiple shapes.
+      This value decides how the coordinates are used.
+      
+          false                 coordinates are only used once
+          true                  coordinates are reused; for example, lines are connected
+
+      Default: ]] .. tostring(DefaultShape.connectShapes)
+   
+  shapeFieldUtil.connect = shapeFieldUtil.connectShapes -- alias
+
+
+  -- Add the default new functions to "ConfigConstructor":
+  
+  
+  -- @TheRedDaemon 
+  function ConfigConstructor.newBaseConfig(fields)
+    return DefaultBase:new(fields)
+  end
+  
+  
+  -- @TheRedDaemon
+  function ConfigConstructor.newSprayConfig(fields)
+    return DefaultSpray:new(fields)
+  end
+  
+  
+  -- @TheRedDaemon
+  function ConfigConstructor.newShapeConfig(fields)
+    return DefaultShape:new(fields)
+  end
+  
+  
+  -- @TheRedDaemon
+  function ConfigConstructor.newMirrorConfig(fields)
+    return DefaultMirror:new(fields)
+  end
+end
+
+
+-- @TheRedDaemon: Create modification configurations:
+
+
+mirror = ConfigConstructor.newMirrorConfig{ active = true }
+
+-- @TheRedDaemon: Second mirror. Sends table with from default deviating value.
+mirror2 = ConfigConstructor.newMirrorConfig()
+
+spray = ConfigConstructor.newSprayConfig()
+
+shape = ConfigConstructor.newShapeConfig()
+
+shape2 = ConfigConstructor.newShapeConfig()
+
+
+--[[
+  Coordinate modification order
+  
+  Lua was seemingly not able to add global function refs at the start (before definition?).
+  So the array and it's values are created here.
+
+  @TheRedDaemon
+]]--
+ACTIVE_TRANSFORMATIONS = {
+   shape        ,           -- 1. draw shape
+   spray        ,           -- 2. mess it up
+   shape2       ,           -- 3. maybe create more complex shape
+   mirror       ,           -- 4. mirror
+   mirror2      ,           -- 5. second mirror
 }